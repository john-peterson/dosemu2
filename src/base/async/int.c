--- conflicted
+++ resolved
@@ -1583,21 +1583,10 @@
 }
 
 /* KEYBOARD BUSY LOOP */
-<<<<<<< HEAD
-static void int28hook_thr(void *arg)
-{
-  jmp_to(int28seg, int28off);
-}
-
-static int int28(void) {
-  idle(0, 50, 0, "int28");
-  coopth_set_post_handler(int28hook_thr, NULL);
-=======
 static int int28(void)
 {
   idle(0, 50, 0, "int28");
   chain_int_norevect(&s_int28);
->>>>>>> 9f65ac10
   return 0;
 }
 
@@ -1607,11 +1596,6 @@
     /* char in AL */
   char_out(*(char *) &REG(eax), READ_BYTE(BIOS_CURRENT_SCREEN_PAGE));
   return 1;
-}
-
-static void int2fhook_thr(void *arg)
-{
-  jmp_to(int2fseg, int2foff);
 }
 
 static int int2f(void)
@@ -1777,11 +1761,7 @@
     return 1;
   }
 
-<<<<<<< HEAD
-  coopth_set_post_handler(int2fhook_thr, NULL);
-=======
   chain_int_norevect(&s_int2f);
->>>>>>> 9f65ac10
   return 0;
 }
 
