/*
 * (C) Copyright 1992, ..., 2014 the "DOSEMU-Development-Team".
 *
 * for details see file COPYING in the DOSEMU distribution
 */

/* file mapping.c
 *
 * generic mapping driver interface
 * (C) Copyright 2000, Hans Lermen, lermen@fgan.de
 *
 * NOTE: We handle _all_ memory mappings within the mapping drivers,
 *       mmap-type as well as IPC shm, except for X-mitshm (in X.c),
 *       which is a special case and doesn't involve DOS space atall.
 *
 *       If you ever need to do mapping within DOSEMU (except X-mitshm),
 *       _always_ use the interface supplied by the mapping drivers!
 *       ^^^^^^^^         ^^^^^^^^^^^^^^^^^^^^^^^^^^^^^^^^^^^^^^^^^
 */

#include "emu.h"
#include "hma.h"
#include "utilities.h"
#include "Linux/mman.h"
#include "mapping.h"
#include <string.h>
#include <errno.h>
#include <unistd.h>
#include <stdlib.h>
#include <sys/syscall.h>
#include <fcntl.h>

#ifndef __x86_64__
#undef MAP_32BIT
#define MAP_32BIT 0
#endif

struct mem_map_struct {
  off_t src;
  void *base;
  void *dst;
  int len;
  int mapped;
};

#define MAX_KMEM_MAPPINGS 4096
static int kmem_mappings = 0;
static struct mem_map_struct kmem_map[MAX_KMEM_MAPPINGS];

static int init_done = 0;
unsigned char *mem_base;
char *lowmem_base;

static struct mappingdrivers *mappingdrv[] = {
#ifdef HAVE_SHM_OPEN
  &mappingdriver_shm, /* first try shm_open */
#endif
  &mappingdriver_ashm,  /* then anon-shared-mmap */
  &mappingdriver_file, /* and then a temp file */
};

/* The alias map is used to track alias mappings from the first 1MB + HMA
   to the corresponding addresses in Linux address space (either lowmem
   or EMS). The DOS address (&mem_base[address]) may be r/w
   protected by cpuemu, but the alias is never protected,
   so it can be used to write without needing to unprotect and reprotect
   afterwards.
   If the alias is not used (hardware RAM from /dev/mem, or DPMI memory
   (aliasing using fn 0x509 is safely ignored here)),
   the address is identity-mapped to &mem_base[address].

   The alias is also not used for vgaemu memory to allow special traps to occur
   in the C patches for cpuemu (LINEAR2UNIX in cpatch.c).
   This should be cleaned up.
*/
static unsigned char *aliasmap[(LOWMEM_SIZE+HMASIZE)/PAGE_SIZE];

static void update_aliasmap(unsigned char *dosaddr, size_t mapsize,
			    unsigned char *unixaddr)
{
  unsigned int dospage, i;

  if (dosaddr < mem_base || dosaddr >= &mem_base[LOWMEM_SIZE+HMASIZE])
    return;
  dospage = (dosaddr - mem_base) >> PAGE_SHIFT;
  for (i = 0; i < mapsize >> PAGE_SHIFT; i++)
    aliasmap[dospage + i] = unixaddr + (i << PAGE_SHIFT);
}

void *dosaddr_to_unixaddr(unsigned int addr)
{
  if (addr < LOWMEM_SIZE + HMASIZE)
    return aliasmap[addr >> PAGE_SHIFT] + (addr & (PAGE_SIZE - 1));
  return MEM_BASE32(addr);
}

void *physaddr_to_unixaddr(unsigned int addr)
{
  if (addr < LOWMEM_SIZE + HMASIZE)
    return dosaddr_to_unixaddr(addr);
  /* XXX something other than XMS? */
  return &ext_mem_base[addr - (LOWMEM_SIZE + HMASIZE)];
}

static int map_find_idx(struct mem_map_struct *map, int max, off_t addr)
{
  int i;
  for (i = 0; i < max; i++) {
    if (map[i].src == addr)
      return i;
  }
  return -1;
}

static int map_find(struct mem_map_struct *map, int max,
  unsigned char *addr, int size, int mapped)
{
  int i;
  unsigned char *dst, *dst1;
  unsigned char *min = (void *)-1;
  int idx = -1;
  unsigned char *max_addr = addr + size;
  for (i = 0; i < max; i++) {
    if (!map[i].dst || !map[i].len || map[i].mapped != mapped)
      continue;
    dst = map[i].dst;
    dst1 = dst + map[i].len;
    if (dst >= addr && dst < max_addr) {
      if (min == (void *)-1 || dst < min) {
        min = dst;
        idx = i;
      }
    }
    if (dst1 > addr && dst < max_addr) {
      if (min == (void *)-1 || dst1 < min) {
        min = addr;
        idx = i;
      }
    }
  }
  return idx;
}

static void kmem_unmap_single(int cap, int idx)
{
  kmem_map[idx].base = mmap(0, kmem_map[idx].len, PROT_NONE,
	       MAP_PRIVATE | MAP_ANONYMOUS, -1, 0);
  mremap_mapping(cap, kmem_map[idx].dst, kmem_map[idx].len,
      kmem_map[idx].len, MREMAP_MAYMOVE | MREMAP_FIXED, kmem_map[idx].base);
  kmem_map[idx].mapped = 0;
}

static void kmem_unmap_mapping(int cap, void *addr, int mapsize)
{
  int i;
  if (addr == (void*)-1)
    return;
  while ((i = map_find(kmem_map, kmem_mappings, addr, mapsize, 1)) != -1) {
    kmem_unmap_single(cap, i);
  }
}

static void kmem_map_single(int cap, int idx)
{
  mremap_mapping(cap, kmem_map[idx].base, kmem_map[idx].len, kmem_map[idx].len,
      MREMAP_MAYMOVE | MREMAP_FIXED, kmem_map[idx].dst);
  update_aliasmap(kmem_map[idx].dst, kmem_map[idx].len, kmem_map[idx].dst);
  kmem_map[idx].mapped = 1;
}

#if 0
static void kmem_map_mapping(int cap, void *addr, int mapsize)
{
  int i;
  if (addr == (void*)-1)
    return;
  while ((i = map_find(kmem_map, kmem_mappings, addr, mapsize, 0)) != -1) {
    kmem_map_single(cap, i);
  }
}
#endif

void *extended_mremap(void *addr, size_t old_len, size_t new_len,
	int flags, void * new_addr)
{
	return (void *)syscall(SYS_mremap, addr, old_len, new_len, flags, new_addr);
}

void *alias_mapping(int cap, unsigned targ, size_t mapsize, int protect, void *source)
{
<<<<<<< HEAD
  void *target = MEM_BASE32(targ), *addr;
=======
  void *target = NULL, *addr;
>>>>>>> 0e7981b7
  Q__printf("MAPPING: alias, cap=%s, targ=%#x, size=%zx, protect=%x, source=%p\n",
	cap, targ, mapsize, protect, source);
  /* for non-zero INIT_LOWRAM the target is a hint */
  if (targ != -1) {
    target = &mem_base[targ];
    cap |= MAPPING_FIXED;
    if (cap & MAPPING_COPYBACK) {
      if (cap & (MAPPING_LOWMEM | MAPPING_HMA)) {
        memcpy(source, target, mapsize);
      } else {
        error("COPYBACK is not supported for mapping type %#x\n", cap);
        return MAP_FAILED;
      }
    }
    kmem_unmap_mapping(MAPPING_OTHER, target, mapsize);
  }
#ifdef __x86_64__
  /* use MAP_32BIT also for MAPPING_INIT_LOWRAM until simx86 is 64bit-safe */
  if (!(cap & MAPPING_FIXED) && (cap &
	(MAPPING_DPMI|MAPPING_VGAEMU|MAPPING_INIT_LOWRAM))) {
    target = mmap(NULL, mapsize, protect,
		MAP_PRIVATE | MAP_ANONYMOUS | MAP_32BIT, -1, 0);
    cap |= MAPPING_FIXED;
  }
#endif
  addr = mappingdriver.alias(cap, target, mapsize, protect, source);
  if (addr == MAP_FAILED)
    return addr;
  if (cap & MAPPING_INIT_LOWRAM)
    mem_base = addr;
  update_aliasmap(addr, mapsize, (cap & MAPPING_VGAEMU) ? target : source);
  Q__printf("MAPPING: %s alias created at %p\n", cap, addr);
  return addr;
}

void *mmap_mapping(int cap, void *target, size_t mapsize, int protect, off_t source)
{
  int fixed = target == (void *)-1 ? 0 : MAP_FIXED;
  void *addr;
  Q__printf("MAPPING: map, cap=%s, target=%p, size=%zx, protect=%x, source=%#llx\n",
	cap, target, mapsize, protect, (long long)source);
  if (cap & MAPPING_KMEM) {
    int i;
    {
      i = map_find_idx(kmem_map, kmem_mappings, source);
      if (i == -1) {
	error("KMEM mapping for %#llx was not allocated!\n", (long long)source);
	return MAP_FAILED;
      }
      if (kmem_map[i].len != mapsize) {
	error("KMEM mapping for %#llx allocated for size %#x, but %#zx requested\n",
	      (long long)source, kmem_map[i].len, mapsize);
	return MAP_FAILED;
      }
      if (target != (void*)-1) {
	kmem_map[i].dst = target;
	if (cap & MAPPING_COPYBACK) {
	  memcpy(kmem_map[i].base, target, mapsize);
	}
	kmem_map_single(cap, i);
      } else {
	target = kmem_map[i].base;
      }
    }
    mprotect_mapping(cap, target, mapsize, protect);
    return target;
  }

  if (cap & MAPPING_COPYBACK) {
    error("COPYBACK is not supported for mapping type %#x\n", cap);
    return MAP_FAILED;
  }

  kmem_unmap_mapping(MAPPING_OTHER, target, mapsize);

  if (cap & MAPPING_SCRATCH) {
    fixed = (cap & MAPPING_FIXED) ? MAP_FIXED : 0;
    if (!fixed && target == (void *)-1) target = NULL;
#ifdef __x86_64__
    if (fixed == 0 && (cap & (MAPPING_DPMI|MAPPING_VGAEMU)))
      fixed = MAP_32BIT;
#endif
    addr = mmap(target, mapsize, protect,
		MAP_PRIVATE | fixed | MAP_ANONYMOUS, -1, 0);
    if (addr == MAP_FAILED)
      return addr;
    update_aliasmap(addr, mapsize, addr);
  } else {
    dosemu_error("Wrong mapping type %#x\n", cap);
    config.exitearly = 1;
    return MAP_FAILED;
  }
  Q__printf("MAPPING: map success, cap=%s, addr=%p\n", cap, addr);
  return addr;
}

void *mremap_mapping(int cap, void *source, size_t old_size, size_t new_size,
  unsigned long flags, void *target)
{
  Q__printf("MAPPING: remap, cap=%s, source=%p, old_size=%zx, new_size=%zx, target=%p\n",
	cap, source, old_size, new_size, target);
  if (target != (void *)-1) {
    return extended_mremap(source, old_size, new_size, flags, target);
  }
  return mremap(source, old_size, new_size, flags);
}

int mprotect_mapping(int cap, void *addr, size_t mapsize, int protect)
{
  Q__printf("MAPPING: mprotect, cap=%s, addr=%p, size=%zx, protect=%x\n",
	cap, addr, mapsize, protect);
  return mprotect(addr, mapsize, protect);
}

/*
 * This gets called on DOSEMU startup to determine the kind of mapping
 * and setup the appropriate function pointers
 */
void mapping_init(void)
{
  int i, found = -1;
  int numdrivers = sizeof(mappingdrv) / sizeof(mappingdrv[0]);

  if (init_done) return;

  memset(&mappingdriver, 0, sizeof(struct mappingdrivers));
  if (config.mappingdriver && strcmp(config.mappingdriver, "auto")) {
    /* first try the mapping driver the user wants */
    for (i=0; i < numdrivers; i++) {
      if (!strcmp(mappingdrv[i]->key, config.mappingdriver)) {
        found = i;
        break;
      }
    }
    if (found < 0) {
      error("Wrong mapping driver specified: %s\n", config.mappingdriver);
      leavedos(2);
    }
  }
  if (found < 0) found = 0;
  for (i=found; i < numdrivers; i++) {
    if (mappingdrv[i] && (*mappingdrv[i]->open)(MAPPING_PROBE)) {
      memcpy(&mappingdriver, mappingdrv[i], sizeof(struct mappingdrivers));
      Q_printf("MAPPING: using the %s driver\n", mappingdriver.name);
      init_done = 1;
      return;
    }
    if (found > 0) {
      found = -1;
      /* As we want to restart the loop, because of 'i++' at end of loop,
       * we need to set 'i = -1'
       */
      i = -1;
    }
  }
  error("MAPPING: cannot allocate an appropriate mapping driver\n");
  leavedos(2);
}

/* this gets called on DOSEMU termination cleanup all mapping stuff */
void mapping_close(void)
{
  if (init_done && mappingdriver.close) close_mapping(MAPPING_ALL);
}

static char dbuf[256];
char *decode_mapping_cap(int cap)
{
  char *p = dbuf;
  p[0] = 0;
  if (!cap) return dbuf;
  if ((cap & MAPPING_ALL) == MAPPING_ALL) {
    p += sprintf(p, " ALL");
  }
  else {
    if (cap & MAPPING_OTHER) p += sprintf(p, " OTHER");
    if (cap & MAPPING_EMS) p += sprintf(p, " EMS");
    if (cap & MAPPING_DPMI) p += sprintf(p, " DPMI");
    if (cap & MAPPING_VGAEMU) p += sprintf(p, " VGAEMU");
    if (cap & MAPPING_VIDEO) p += sprintf(p, " VIDEO");
    if (cap & MAPPING_VC) p += sprintf(p, " VC");
    if (cap & MAPPING_HGC) p += sprintf(p, " HGC");
    if (cap & MAPPING_HMA) p += sprintf(p, " HMA");
    if (cap & MAPPING_SHARED) p += sprintf(p, " SHARED");
    if (cap & MAPPING_INIT_HWRAM) p += sprintf(p, " INIT_HWRAM");
    if (cap & MAPPING_INIT_LOWRAM) p += sprintf(p, " INIT_LOWRAM");
    if (cap & MAPPING_EXTMEM) p += sprintf(p, " EXTMEM");
  }
  if (cap & MAPPING_KMEM) p += sprintf(p, " KMEM");
  if (cap & MAPPING_LOWMEM) p += sprintf(p, " LOWMEM");
  if (cap & MAPPING_SCRATCH) p += sprintf(p, " SCRATCH");
  if (cap & MAPPING_SINGLE) p += sprintf(p, " SINGLE");
  if (cap & MAPPING_MAYSHARE) p += sprintf(p, " MAYSHARE");
  if (cap & MAPPING_COPYBACK) p += sprintf(p, " COPYBACK");
  return dbuf;
}

int open_mapping(int cap)
{
  return mappingdriver.open(cap);
}

void close_mapping(int cap)
{
  if (mappingdriver.close) mappingdriver.close(cap);
}

void *alloc_mapping(int cap, size_t mapsize, off_t target)
{
  void *addr;

  Q__printf("MAPPING: alloc, cap=%s, source=%#llx\n", cap, (long long)target);
  if (cap & MAPPING_KMEM) {
    if (target == -1) {
      error("KMEM mapping without target\n");
      leavedos(64);
    }
    if (map_find_idx(kmem_map, kmem_mappings, target) != -1) {
      error("KMEM mapping for %#llx allocated twice!\n", (long long)target);
      return MAP_FAILED;
    }
    open_kmem();
    addr = mmap(0, mapsize, PROT_READ | PROT_WRITE, MAP_SHARED | MAP_32BIT,
		mem_fd,	target);
    close_kmem();
    if (addr == MAP_FAILED)
      return addr;

    kmem_map[kmem_mappings].src = target; /* target is actually source */
    kmem_map[kmem_mappings].base = addr;
    kmem_map[kmem_mappings].dst = NULL;
    kmem_map[kmem_mappings].len = mapsize;
    kmem_map[kmem_mappings].mapped = 0;
    kmem_mappings++;
    Q__printf("MAPPING: %s region allocated at %p\n", cap, addr);
    return addr;
  }

  addr = mappingdriver.alloc(cap, mapsize);
  mprotect_mapping(cap, addr, mapsize, PROT_READ | PROT_WRITE);

  if (cap & MAPPING_INIT_LOWRAM) {
    Q__printf("MAPPING: LOWRAM_INIT, cap=%s, base=%p\n", cap, addr);
    lowmem_base = addr;
  }
  Q__printf("MAPPING: %s allocated at %p\n", cap, addr);
  return addr;
}

void free_mapping(int cap, void *addr, size_t mapsize)
{
  if (cap & MAPPING_KMEM) {
    return;
  }
  mprotect_mapping(cap, addr, mapsize, PROT_READ | PROT_WRITE);
  mappingdriver.free(cap, addr, mapsize);
}

void *realloc_mapping(int cap, void *addr, size_t oldsize, size_t newsize)
{
  if (!addr) {
    if (oldsize)  // no-no, realloc of the lowmem is not good too
      dosemu_error("realloc_mapping() called with addr=NULL, oldsize=%#zx\n", oldsize);
    Q_printf("MAPPING: realloc from NULL changed to malloc\n");
    return alloc_mapping(cap, newsize, -1);
  }
  if (!oldsize)
    dosemu_error("realloc_mapping() addr=%p, oldsize=0\n", addr);
  return mappingdriver.realloc(cap, addr, oldsize, newsize);
}

int munmap_mapping(int cap, void *addr, size_t mapsize)
{
  /* First of all remap the kmem mappings */
  kmem_unmap_mapping(MAPPING_OTHER, addr, mapsize);

    if (cap & MAPPING_KMEM) {
      /* Already done */
      return 0;
    }

  return mappingdriver.munmap(cap, addr, mapsize);
}

struct hardware_ram {
  size_t base;
  unsigned vbase;
  size_t size;
  int type;
  struct hardware_ram *next;
};

static struct hardware_ram *hardware_ram;

/*
 * DANG_BEGIN_FUNCTION map_hardware_ram
 *
 * description:
 *  Initialize the hardware direct-mapped pages
 *
 * DANG_END_FUNCTION
 */
void map_hardware_ram(void)
{
  struct hardware_ram *hw;
  int cap;
  unsigned char *p;

  for (hw = hardware_ram; hw != NULL; hw = hw->next) {
    if (!hw->type || hw->type == 'e') { /* virtual hardware ram, base==vbase */
      hw->vbase = hw->base;
      continue;
    }
    cap = (hw->type == 'v' ? MAPPING_VC : MAPPING_INIT_HWRAM) | MAPPING_KMEM;
    if (hw->base < LOWMEM_SIZE)
      hw->vbase = hw->base;
    alloc_mapping(cap, hw->size, hw->base);
    p = hw->vbase == -1 ? (void *)-1 : MEM_BASE32(hw->vbase);
    p = mmap_mapping(cap, p, hw->size, PROT_READ | PROT_WRITE,
		     hw->base);
    if (p == MAP_FAILED) {
      error("mmap error in map_hardware_ram %s\n", strerror (errno));
      return;
    }
    hw->vbase = p - mem_base;
    g_printf("mapped hardware ram at 0x%08zx .. 0x%08zx at %#x\n",
	     hw->base, hw->base+hw->size-1, hw->vbase);
  }
}

int register_hardware_ram(int type, unsigned int base, unsigned int size)
{
  struct hardware_ram *hw;

  if (!can_do_root_stuff && type != 'e') {
    dosemu_error("can't use hardware ram in low feature (non-suid root) DOSEMU\n");
    return 0;
  }
  c_printf("Registering HWRAM, type=%c base=%#x size=%#x\n", type, base, size);
  hw = malloc(sizeof(*hw));
  hw->base = base;
  if (type == 'e')
    hw->vbase = base;
  else
    hw->vbase = -1;
  hw->size = size;
  hw->type = type;
  hw->next = hardware_ram;
  hardware_ram = hw;
  if (base >= LOWMEM_SIZE || type == 'h')
    memcheck_reserve(type, base, size);
  return 1;
}

/* given physical address addr, gives the corresponding vbase or -1 */
unsigned get_hardware_ram(unsigned addr)
{
  struct hardware_ram *hw;

  for (hw = hardware_ram; hw != NULL; hw = hw->next)
    if (hw->vbase != -1 &&
	hw->base <= addr && addr < hw->base + hw->size)
      return hw->vbase + addr - hw->base;
  return -1;
}

void list_hardware_ram(void (*print)(const char *, ...))
{
  struct hardware_ram *hw;

  (*print)("hardware_ram: %s\n", hardware_ram ? "" : "no");
  if (!hardware_ram) return;
  (*print)("hardware_pages:\n");
  for (hw = hardware_ram; hw != NULL; hw = hw->next)
    (*print)("%08x-%08x\n", hw->base, hw->base + hw->size - 1);
}

/* why count ??? */
/* Because you do not want to open it more than once! */
static u_char kmem_open_count = 0;

void
open_kmem (void)
{
  PRIV_SAVE_AREA
  /* as I understad it, /dev/kmem is the kernel's view of memory,
     * and /dev/mem is the identity-mapped (i.e. physical addressed)
     * memory. Currently under Linux, both are the same.
     */

  kmem_open_count++;

  if (mem_fd != -1)
    return;
  enter_priv_on();
  mem_fd = open("/dev/mem", O_RDWR);
  leave_priv_setting();
  if (mem_fd < 0)
    {
      error("can't open /dev/mem: errno=%d, %s \n",
	     errno, strerror (errno));
      leavedos (0);
      return;
    }
  g_printf ("Kmem opened successfully\n");
}

void
close_kmem (void)
{

  if (kmem_open_count)
    {
      kmem_open_count--;
      if (kmem_open_count)
	return;
      close (mem_fd);
      mem_fd = -1;
      v_printf ("Kmem closed successfully\n");
    }
}<|MERGE_RESOLUTION|>--- conflicted
+++ resolved
@@ -188,16 +188,12 @@
 
 void *alias_mapping(int cap, unsigned targ, size_t mapsize, int protect, void *source)
 {
-<<<<<<< HEAD
-  void *target = MEM_BASE32(targ), *addr;
-=======
   void *target = NULL, *addr;
->>>>>>> 0e7981b7
   Q__printf("MAPPING: alias, cap=%s, targ=%#x, size=%zx, protect=%x, source=%p\n",
 	cap, targ, mapsize, protect, source);
   /* for non-zero INIT_LOWRAM the target is a hint */
   if (targ != -1) {
-    target = &mem_base[targ];
+    target = MEM_BASE32(targ);
     cap |= MAPPING_FIXED;
     if (cap & MAPPING_COPYBACK) {
       if (cap & (MAPPING_LOWMEM | MAPPING_HMA)) {
