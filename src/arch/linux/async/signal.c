#include "config.h"

#include <stdio.h>
#include <termios.h>
#include <unistd.h>
#include <stdlib.h>
#include <signal.h>
#include <string.h>
#include <errno.h>
#include <inttypes.h>
#include <pthread.h>
#include <sys/eventfd.h>
#include <sys/types.h>
#include <sys/wait.h>
#include <sys/syscall.h>
#include <sys/mman.h>
#include <assert.h>
#include <linux/version.h>

#include "emu.h"
#include "bios.h"
#include "mouse.h"
#include "video.h"
#include "vgaemu.h"
#include "vgatext.h"
#include "render.h"
#include "timers.h"
#include "int.h"
#include "lowmem.h"
#include "coopth.h"
#include "dpmi.h"
#include "pic.h"
#include "ipx.h"
#include "pktdrvr.h"
#include "iodev.h"
#include "serial.h"
#include "debug.h"
#include "mhpdbg.h"
#include "utilities.h"
#include "userhook.h"
#include "ringbuf.h"
#include "dosemu_config.h"
#include "keyb_clients.h"
#include "keyb_server.h"
#include "sound.h"
#include "cpu-emu.h"
#include "sig.h"
/* work-around sigaltstack badness - disable when kernel is fixed */
#define SIGALTSTACK_WA 1
#if SIGALTSTACK_WA
#include "mcontext.h"
#include "mapping.h"
#endif

#define SIGRETURN_WA 1

/* Variables for keeping track of signals */
#define MAX_SIG_QUEUE_SIZE 50
#define MAX_SIG_DATA_SIZE 128
static u_short SIGNAL_head=0; u_short SIGNAL_tail=0;
struct  SIGNAL_queue {
  void (*signal_handler)(void *);
  char arg[MAX_SIG_DATA_SIZE];
  size_t arg_size;
  const char *name;
};
static struct SIGNAL_queue signal_queue[MAX_SIG_QUEUE_SIZE];

#define MAX_SIGCHLD_HANDLERS 10
struct sigchld_hndl {
  pid_t pid;
  void (*handler)(void);
  int enabled;
};
static struct sigchld_hndl chld_hndl[MAX_SIGCHLD_HANDLERS];
static int chd_hndl_num;

static sigset_t q_mask, nonfatal_q_mask;
#if SIGRETURN_WA
static sigset_t fatal_q_mask;
#endif
static void *cstack;
#if SIGALTSTACK_WA
static void *backup_stack;
#endif

static int sh_tid;
static int in_handle_signals;
static void handle_signals_force_enter(int tid);
static void handle_signals_force_leave(int tid);
static void async_awake(void *arg);
static int event_fd;
static struct rng_s cbks;
#define MAX_CBKS 1000
static pthread_mutex_t cbk_mtx = PTHREAD_MUTEX_INITIALIZER;

struct eflags_fs_gs eflags_fs_gs;

static void (*sighandlers[NSIG])(struct sigcontext *, siginfo_t *);
static void (*qsighandlers[NSIG])(int sig, siginfo_t *si, void *uc);

static void sigquit(struct sigcontext *, siginfo_t *);
static void sigalrm(struct sigcontext *, siginfo_t *);
static void sigio(struct sigcontext *, siginfo_t *);
static void sigasync(int sig, siginfo_t *si, void *uc);

static void _newsetqsig(int sig, void (*fun)(int sig, siginfo_t *si, void *uc))
{
	if (qsighandlers[sig])
		return;
	/* collect this mask so that all async (fatal and non-fatal)
	 * signals can be blocked by threads */
	sigaddset(&q_mask, sig);
	qsighandlers[sig] = fun;
}

static void newsetqsig(int sig, void (*fun)(int sig, siginfo_t *si, void *uc))
{
#if SIGRETURN_WA
	sigaddset(&fatal_q_mask, sig);
#endif
	_newsetqsig(sig, fun);
}

static void qsig_init(void)
{
	struct sigaction sa;
	int i;

	sa.sa_flags = SA_RESTART | SA_ONSTACK | SA_SIGINFO;
#if SIGRETURN_WA
#if 0
	/* future kernels will be able to correctly restore SS.
	 * this have not materialized yet */
	if (kernel_version_code < KERNEL_VERSION(4, 6, 0))
#else
	if (1)
#endif
	{
		/* initially block all async signals. The handler will unblock
		 * some when it is safe (after segment registers are restored)
		 */
		sa.sa_mask = q_mask;
	}
	else
#endif
	{
		/* block all non-fatal async signals */
		sa.sa_mask = nonfatal_q_mask;
	}
	for (i = 0; i < NSIG; i++) {
		if (qsighandlers[i]) {
			sa.sa_sigaction = qsighandlers[i];
			sigaction(i, &sa, NULL);
		}
	}
}

/* registers non-emergency async signals */
void registersig(int sig, void (*fun)(struct sigcontext *, siginfo_t *))
{
	/* first need to collect the mask, then register all handlers
	 * because the same mask of non-emergency async signals
	 * is used for every handler */
	sigaddset(&nonfatal_q_mask, sig);
	_newsetqsig(sig, sigasync);
	sighandlers[sig] = fun;
}

static void newsetsig(int sig, void (*fun)(int sig, siginfo_t *si, void *uc))
{
	struct sigaction sa;

	sa.sa_flags = SA_RESTART | SA_ONSTACK | SA_SIGINFO;
	if (kernel_version_code >= KERNEL_VERSION(2, 6, 14))
		sa.sa_flags |= SA_NODEFER;
#if SIGRETURN_WA
#if 0
	/* future kernels will be able to correctly restore SS.
	 * this have not materialized yet */
	if (kernel_version_code < KERNEL_VERSION(4, 6, 0))
#else
	if (1)
#endif
	{
		/* initially block all async signals. The handler will unblock
		 * some when it is safe (after segment registers are restored)
		 */
		sa.sa_mask = q_mask;
	}
	else
#endif
	{
		/* block all non-fatal async signals */
		sa.sa_mask = nonfatal_q_mask;
	}
	sa.sa_sigaction = fun;
	sigaction(sig, &sa, NULL);
}

/* init_handler puts the handler in a sane state that glibc
   expects. That means restoring fs and gs for vm86 (necessary for
   2.4 kernels) and fs, gs and eflags for DPMI. */
SIG_PROTO_PFX
static void __init_handler(struct sigcontext *scp, int async)
{
#ifdef __x86_64__
  unsigned short __ss;
#endif
  /*
   * FIRST thing to do in signal handlers - to avoid being trapped into int0x11
   * forever, we must restore the eflags.
   */
  loadflags(eflags_fs_gs.eflags);

#ifdef __x86_64__
  /* ds,es, and ss are ignored in 64-bit mode and not present or
     saved in the sigcontext, so we need to do it ourselves
     (using the 3 high words of the trapno field).
     fs and gs are set to 0 in the sigcontext, so we also need
     to save those ourselves */
  _ds = getsegment(ds);
  _es = getsegment(es);
  /* some kernels save and switch ss, some do not... The simplest
   * thing is to assume that if the ss is from GDT, then it is already
   * saved. */
  __ss = getsegment(ss);
  if (DPMIValidSelector(__ss))
    _ss = __ss;
  _fs = getsegment(fs);
  _gs = getsegment(gs);
  if (_cs == 0) {
      if (config.dpmi && config.cpuemu < 4) {
	fprintf(stderr, "Cannot run DPMI code natively ");
	if (kernel_version_code < KERNEL_VERSION(2, 6, 15))
	  fprintf(stderr, "because your Linux kernel is older than version 2.6.15.\n");
	else
	  fprintf(stderr, "for unknown reasons.\nPlease contact linux-msdos@vger.kernel.org.\n");
	fprintf(stderr, "Set $_cpu_emu=\"full\" or \"fullsim\" to avoid this message.\n");
      }
      config.cpu_vm = CPUVM_EMU;
      config.cpuemu = 4;
      _cs = getsegment(cs);
  }
#endif

  if (in_vm86) {
#ifdef __i386__
#ifdef X86_EMULATOR
    if (config.cpu_vm != CPUVM_EMU)
#endif
      {
	if (getsegment(fs) != eflags_fs_gs.fs)
	  loadregister(fs, eflags_fs_gs.fs);
	if (getsegment(gs) != eflags_fs_gs.gs)
	  loadregister(gs, eflags_fs_gs.gs);
      }
#endif
    return;
  }

#ifdef __x86_64__
  if (!DPMIValidSelector(_cs))
    dpmi_iret_unwind(scp);
#endif

#if 0
  /* for async signals need to restore fs/gs even if dosemu code
   * was interrupted, because it can be interrupted in a switching
   * routine when fs or gs are already switched but cs is not */
  if (!DPMIValidSelector(_cs) && !async)
    return;
#else
  /* as DIRECT_DPMI_SWITCH support is now removed, the above comment
   * applies only to DPMI_iret, which is now unwound.
   * We don't need to restore segregs for async signals any more. */
  if (!DPMIValidSelector(_cs))
    return;
#endif

  /* restore %fs and %gs for compatibility with NPTL. */
  if (getsegment(fs) != eflags_fs_gs.fs)
    loadregister(fs, eflags_fs_gs.fs);
  if (getsegment(gs) != eflags_fs_gs.gs)
    loadregister(gs, eflags_fs_gs.gs);
#ifdef __x86_64__
  loadregister(ds, eflags_fs_gs.ds);
  loadregister(es, eflags_fs_gs.es);
  /* kernel has the following rule: non-zero selector means 32bit base
   * in GDT. Zero selector means 64bit base, set via msr.
   * So if we set selector to 0, need to use also prctl(ARCH_SET_xS).
   * Also, if the bases are not used they are 0 so no need to restore,
   * which saves a syscall */
  if (!eflags_fs_gs.fs && eflags_fs_gs.fsbase)
    dosemu_arch_prctl(ARCH_SET_FS, eflags_fs_gs.fsbase);
  if (!eflags_fs_gs.gs && eflags_fs_gs.gsbase)
    dosemu_arch_prctl(ARCH_SET_GS, eflags_fs_gs.gsbase);
#endif
}

SIG_PROTO_PFX
void init_handler(struct sigcontext *scp, int async)
{
  /* Async signals are initially blocked.
   * We need to restore registers before unblocking async signals.
   * Otherwise the nested signal handler will restore the registers
   * and return; the current signal handler will then save the wrong
   * registers.
   * Note:  Even if the nested sighandler tries hard, it can't properly
   * restore SS, at least until the proper sigreturn() support is in.
   * Note: in 64bit mode some segment registers are neither saved nor
   * restored by the signal dispatching code in kernel, so we have
   * to restore them by hands.
   * Note: most async signals are left blocked, we unblock only few.
   * Sync signals like SIGSEGV are never blocked.
   */
  __init_handler(scp, async);
#if SIGRETURN_WA
#if 0
  /* future kernels will be able to correctly restore SS.
   * this have not materialized yet.
   * When it will, we'll be able to have some (or all?) async
   * signals always unblocked, as the sighandlers will then
   * correctly restore all segregs. */
  if (kernel_version_code >= KERNEL_VERSION(4, 6, 0))
    return;
#endif
  sigprocmask(SIG_UNBLOCK, &fatal_q_mask, NULL);
#endif
}

#ifdef __x86_64__
SIG_PROTO_PFX
void deinit_handler(struct sigcontext *scp)
{
<<<<<<< HEAD
#ifdef __x86_64__
  /* on x86_64 there is no vm86() that doesn't restore the segregs
   * on some very old 2.4 kernels. So if DPMI is not active, there
   * is nothing to restore.
   * This helps valgrind to work with vm86sim mode. */
  if (!dpmi_active())
    return;
#endif
  if (CONFIG_CPUSIM && config.cpuemu >= 4)
    return;
  /* no need to restore anything when returning to dosemu, but
   * can't check _cs because dpmi_iret_setup() could clobber it.
   * So just restore segregs unconditionally to stay safe.
   * It would also be a bit disturbing to return to dosemu with
   * DOS ds/es/ss, which is what the signal handler work with
   * in 64bit mode.
   * Note: ss in 64bit mode is reset by a syscall (sigreturn()),
   * so we don't need to restore it manually when returning to
   * dosemu at least (when returning to DPMI, dpmi_iret_setup()
   * takes care of ss).
   */
=======
  if (!DPMIValidSelector(_cs)) return;

  dpmi_iret_setup(scp);
>>>>>>> 497dcea4

  if (_fs != getsegment(fs))
    loadregister(fs, _fs);
  if (_gs != getsegment(gs))
    loadregister(gs, _gs);

  loadregister(ds, _ds);
  loadregister(es, _es);
}
#endif

static int ld_sig;
static void leavedos_call(void *arg)
{
  int *sig = arg;
  leavedos(*sig);
}

int sigchld_register_handler(pid_t pid, void (*handler)(void))
{
  assert(chd_hndl_num < MAX_SIGCHLD_HANDLERS);
  chld_hndl[chd_hndl_num].handler = handler;
  chld_hndl[chd_hndl_num].pid = pid;
  chld_hndl[chd_hndl_num].enabled = 1;
  chd_hndl_num++;
  return 0;
}

int sigchld_enable_handler(pid_t pid, int on)
{
  int i;
  for (i = 0; i < chd_hndl_num; i++) {
    if (chld_hndl[i].pid == pid)
      break;
  }
  if (i >= chd_hndl_num)
    return -1;
  chld_hndl[i].enabled = on;
  return 0;
}

static void cleanup_child(void *arg)
{
  int i, status;
  pid_t pid2, pid = *(pid_t *)arg;

  for (i = 0; i < chd_hndl_num; i++) {
    if (chld_hndl[i].pid == pid)
      break;
  }
  if (i >= chd_hndl_num)
    return;
  if (!chld_hndl[i].enabled)
    return;
  pid2 = waitpid(pid, &status, WNOHANG);
  if (pid2 != pid)
    return;
  if (chld_hndl[i].handler)
    chld_hndl[i].handler();
}

/* this cleaning up is necessary to avoid the port server becoming
   a zombie process */
static void sig_child(struct sigcontext *scp, siginfo_t *si)
{
  SIGNAL_save(cleanup_child, &si->si_pid, sizeof(si->si_pid), __func__);
<<<<<<< HEAD
=======
  deinit_handler(scp);
>>>>>>> 497dcea4
}

void leavedos_from_sig(int sig)
{
  /* anything more sophisticated? */
  leavedos_main(sig);
}

static void leavedos_sig(int sig)
{
  dbug_printf("Terminating on signal %i\n", sig);
  SIGNAL_save(leavedos_call, &sig, sizeof(sig), __func__);
  /* abort current sighandlers */
  if (in_handle_signals) {
    g_printf("Interrupting active signal handlers\n");
    in_handle_signals = 0;
  }
}

__attribute__((noinline))
static void _leavedos_signal(int sig, struct sigcontext *scp)
{
  if (ld_sig) {
    /* don't print anything - may lock up */
#if 0
    error("gracefull exit failed, aborting (sig=%i)\n", sig);
#endif
    _exit(sig);
  }
  ld_sig = sig;
  leavedos_sig(sig);
  if (!in_vm86)
    dpmi_sigio(scp);
}

SIG_PROTO_PFX
static void leavedos_signal(int sig, siginfo_t *si, void *uc)
{
  struct sigcontext *scp =
	(struct sigcontext *)&((ucontext_t *)uc)->uc_mcontext;
  init_handler(scp, 1);
  _leavedos_signal(sig, scp);
  deinit_handler(scp);
}

SIG_PROTO_PFX
static void abort_signal(int sig, siginfo_t *si, void *uc)
{
  struct sigcontext *scp =
	(struct sigcontext *)&((ucontext_t *)uc)->uc_mcontext;
  init_handler(scp, 0);
  gdb_debug();
  _exit(sig);
}

/* Silly Interrupt Generator Initialization/Closedown */

#ifdef SIG
SillyG_t       *SillyG = 0;
static SillyG_t SillyG_[16 + 1];
#endif

/*
 * DANG_BEGIN_FUNCTION SIG_init
 *
 * description: Allow DOSEMU to be made aware when a hard interrupt occurs
 * The IRQ numbers to monitor are taken from config.sillyint, each bit
 * corresponding to one IRQ. The higher 16 bit are defining the use of
 * SIGIO
 *
 * DANG_END_FUNCTION
 */
void SIG_init(void)
{
#if defined(SIG)
    PRIV_SAVE_AREA
    /* Get in touch with Silly Interrupt Handling */
    if (config.sillyint) {
	char            prio_table[] =
	{8, 9, 10, 11, 12, 14, 15, 3, 4, 5, 6, 7};
	int             i,
	                irq;
	SillyG_t       *sg = SillyG_;
	for (i = 0; i < sizeof(prio_table); i++) {
	    irq = prio_table[i];
	    if (config.sillyint & (1 << irq)) {
		int ret;
		enter_priv_on();
		ret = vm86_plus(VM86_REQUEST_IRQ, (SIGIO << 8) | irq);
		leave_priv_setting();
		if ( ret > 0) {
		    g_printf("Gonna monitor the IRQ %d you requested\n", irq);
		    sg->fd = -1;
		    sg->irq = irq;
		    g_printf("SIG: IRQ%d, enabling PIC-level %ld\n", irq, pic_irq_list[irq]);
		    sg++;
		}
	    }
	}
	sg->fd = 0;
	if (sg != SillyG_)
	    SillyG = SillyG_;
    }
#endif
}

void SIG_close(void)
{
#if defined(SIG)
    if (SillyG) {
	SillyG_t       *sg = SillyG;
	while (sg->fd) {
	    vm86_plus(VM86_FREE_IRQ, sg->irq);
	    sg++;
	}
	g_printf("Closing all IRQ you opened!\n");
    }
#endif
}

void sig_ctx_prepare(int tid)
{
  rm_stack_enter();
  clear_IF();
}

void sig_ctx_restore(int tid)
{
  rm_stack_leave();
}

static void signal_thr_post(int tid)
{
  in_handle_signals--;
}

static void signal_thr(void *arg)
{
  struct SIGNAL_queue *sig = &signal_queue[SIGNAL_head];
  struct SIGNAL_queue sig_c;	// local copy for signal-safety
  sig_c.signal_handler = signal_queue[SIGNAL_head].signal_handler;
  sig_c.arg_size = sig->arg_size;
  if (sig->arg_size)
    memcpy(sig_c.arg, sig->arg, sig->arg_size);
  sig_c.name = sig->name;
  SIGNAL_head = (SIGNAL_head + 1) % MAX_SIG_QUEUE_SIZE;
  if (debug_level('g') > 5)
    g_printf("Processing signal %s\n", sig_c.name);
  sig_c.signal_handler(sig_c.arg);
}

static void sigstack_init(void)
{
#ifndef MAP_STACK
#define MAP_STACK 0
#endif
#if SIGALTSTACK_WA
  cstack = alloc_mapping(MAPPING_SHARED, SIGSTACK_SIZE, -1);
  if (cstack == MAP_FAILED) {
    error("Unable to allocate stack\n");
    config.exitearly = 1;
    return;
  }
  backup_stack = alias_mapping(MAPPING_OTHER, -1, SIGSTACK_SIZE,
	PROT_READ | PROT_WRITE, cstack);
  if (backup_stack == MAP_FAILED) {
    error("Unable to allocate stack\n");
    config.exitearly = 1;
    return;
  }
#else
  cstack = mmap(NULL, SIGSTACK_SIZE, PROT_READ | PROT_WRITE,
	MAP_PRIVATE | MAP_ANONYMOUS | MAP_STACK, -1, 0);
  if (cstack == MAP_FAILED) {
    error("Unable to allocate stack\n");
    config.exitearly = 1;
    return;
  }
#endif
}

/* DANG_BEGIN_FUNCTION signal_pre_init
 *
 * description:
 *  Initialize the signals to have NONE being blocked.
 * Currently this is NOT of much use to DOSEMU.
 *
 * DANG_END_FUNCTION
 *
 */
void
signal_pre_init(void)
{
  /* initialize user data & code selector values (used by DPMI code) */
  /* And save %fs, %gs for NPTL */
  eflags_fs_gs.fs = getsegment(fs);
  eflags_fs_gs.gs = getsegment(gs);
  eflags_fs_gs.eflags = getflags();
  dbug_printf("initial register values: fs: 0x%04x  gs: 0x%04x eflags: 0x%04lx\n",
    eflags_fs_gs.fs, eflags_fs_gs.gs, eflags_fs_gs.eflags);
#ifdef __x86_64__
  eflags_fs_gs.ds = getsegment(ds);
  eflags_fs_gs.es = getsegment(es);
  eflags_fs_gs.ss = getsegment(ss);
  /* get long fs and gs bases. If they are in the first 32 bits
     normal 386-style fs/gs switching can happen so we can ignore
     fsbase/gsbase */
  dosemu_arch_prctl(ARCH_GET_FS, &eflags_fs_gs.fsbase);
  if ((unsigned long)eflags_fs_gs.fsbase <= 0xffffffff)
    eflags_fs_gs.fsbase = 0;
  dosemu_arch_prctl(ARCH_GET_GS, &eflags_fs_gs.gsbase);
  if ((unsigned long)eflags_fs_gs.gsbase <= 0xffffffff)
    eflags_fs_gs.gsbase = 0;
  dbug_printf("initial segment bases: fs: %p  gs: %p\n",
    eflags_fs_gs.fsbase, eflags_fs_gs.gsbase);
#endif

  /* first set up the blocking mask: registersig() and newsetqsig()
   * adds to it */
  sigemptyset(&q_mask);
  sigemptyset(&nonfatal_q_mask);
  registersig(SIGALRM, sigalrm);
  registersig(SIGQUIT, sigquit);
  registersig(SIGIO, sigio);
  registersig(SIGCHLD, sig_child);
  newsetqsig(SIGINT, leavedos_signal);   /* for "graceful" shutdown for ^C too*/
  newsetqsig(SIGHUP, leavedos_signal);	/* for "graceful" shutdown */
  newsetqsig(SIGTERM, leavedos_signal);
  /* below ones are initialized by other subsystems */
  registersig(SIGPROF, NULL);
  registersig(SIG_ACQUIRE, NULL);
  registersig(SIG_RELEASE, NULL);
  /* mask is set up, now start using it */
  qsig_init();
  newsetsig(SIGILL, dosemu_fault);
  newsetsig(SIGFPE, dosemu_fault);
  newsetsig(SIGTRAP, dosemu_fault);
  newsetsig(SIGBUS, dosemu_fault);
  newsetsig(SIGABRT, abort_signal);
  newsetsig(SIGSEGV, dosemu_fault);

  /* block async signals so that threads inherit the blockage */
  sigprocmask(SIG_BLOCK, &q_mask, NULL);

  signal(SIGPIPE, SIG_IGN);
}

void
signal_init(void)
{
  sigstack_init();
  dosemu_tid = gettid();
  dosemu_pthread_self = pthread_self();
  sh_tid = coopth_create("signal handling");
  /* normally we don't need ctx handlers because the thread is detached.
   * But some crazy code (vbe.c) can call coopth_attach() on it, so we
   * set up the handlers just in case. */
  coopth_set_ctx_handlers(sh_tid, sig_ctx_prepare, sig_ctx_restore);
  coopth_set_sleep_handlers(sh_tid, handle_signals_force_enter,
	handle_signals_force_leave);
  coopth_set_permanent_post_handler(sh_tid, signal_thr_post);
  coopth_set_detached(sh_tid);

  event_fd = eventfd(0, EFD_CLOEXEC);
  add_to_io_select(event_fd, async_awake, NULL);
  rng_init(&cbks, MAX_CBKS, sizeof(struct callback_s));

  /* unblock async signals in main thread */
  pthread_sigmask(SIG_UNBLOCK, &q_mask, NULL);
}

void signal_done(void)
{
    registersig(SIGALRM, NULL);
    registersig(SIGIO, NULL);
    SIGNAL_head = SIGNAL_tail;
}

static void handle_signals_force_enter(int tid)
{
  if (!in_handle_signals) {
    dosemu_error("in_handle_signals=0\n");
    return;
  }
  in_handle_signals--;
}

static void handle_signals_force_leave(int tid)
{
  in_handle_signals++;
}

int signal_pending(void)
{
  return (SIGNAL_head != SIGNAL_tail);
}

/*
 * DANG_BEGIN_FUNCTION handle_signals
 *
 * description:
 *  Due to signals happening at any time, the actual work to be done
 * because a signal occurs is done here in a serial fashion.
 *
 * The concept, should this eventualy work, is that a signal should only
 * flag that it has occurred and let DOSEMU deal with it in an orderly
 * fashion as it executes the rest of it's code.
 *
 * DANG_END_FUNCTION
 *
 */
void handle_signals(void) {
  if (in_handle_signals)
    return;

  if (signal_pending()) {
    in_handle_signals++;
    coopth_start(sh_tid, signal_thr, NULL);
  }
}

/* ==============================================================
 *
 * This is called by default at around 100Hz.
 * (see timer_interrupt_init() in init.c)
 *
 * The actual formulas, starting with the configurable parameter
 * config.freq, are:
 *	config.freq				default=18
 *	config.update = 1E6/config.freq		default=54945
 *	timer tick(us) = config.update/6	default=9157.5us
 *		       = 166667/config.freq
 *	timer tick(Hz) = 6*config.freq		default=100Hz
 *
 * 6 is the magical TIMER_DIVISOR macro used to get 100Hz
 *
 * This call should NOT be used if you need timing accuracy - many
 * signals can get lost e.g. when kernel accesses disk, and the whole
 * idea of timing-by-counting is plain wrong. We'll need the Pentium
 * counter here.
 * ============================================================== */

static void SIGALRM_call(void *arg)
{
  static int first = 0;
  static hitimer_t cnt200 = 0;
  static hitimer_t cnt1000 = 0;

  if (first==0) {
    cnt200 =
    cnt1000 =
    pic_sys_time;	/* initialize */
    first = 1;
  }

  /* update mouse cursor before updating the screen */
  mouse_curtick();

  if (video_initialized) {
    if (Video->update_screen)
      Video->update_screen();
    if (Video->handle_events)
      Video->handle_events();
    update_screen();
  }

  /* for the SLang terminal we'll delay the release of shift, ctrl, ...
     keystrokes a bit */
  /* although actually the event handler handles the keyboard in X, keyb_client_run
   * still needs to be called in order to handle pasting.
   */
  if (!config.console_keyb)
    keyb_client_run();

  run_sound();

  serial_run();

  /* TRB - perform processing for the IPX Asynchronous Event Service */
#ifdef IPX
  if (config.ipxsup)
    AESTimerTick();
#endif

  if (config.rdtsc)
    update_cputime_TSCBase();
  timer_tick();

#if 0
/*
 * DANG_BEGIN_REMARK
 *  Check for keyboard coming from client
 *  For now, first byte is interrupt requests from Client
 * DANG_END_REMARK
 */
 if (*(u_char *)(shared_qf_memory + CLIENT_REQUEST_FLAG_AREA) & 0x40) {
   k_printf("KBD: Client sent key\n");
   pic_request (PIC_IRQ1);
   *(u_char *)(shared_qf_memory + CLIENT_REQUEST_FLAG_AREA) &=  ~0x40;
 }
#endif

  io_select();	/* we need this in order to catch lost SIGIOs */
  /* catch user hooks here */
  if (uhook_fdin != -1) uhook_poll();

  /* here we include the hooks to possible plug-ins */
  #define VM86_RETURN_VALUE retval
  #include "plugin_poll.h"
  #undef VM86_RETURN_VALUE

  alarm_idle();

  /* Here we 'type in' prestrokes from commandline, as long as there are any
   * Were won't overkill dosemu, hence we type at a speed of 14cps
   */
  if (config.pre_stroke) {
    static int count=-1;
    if (--count < 0) {
      count = type_in_pre_strokes();
      if (count <0) count =7; /* with HZ=100 we have a stroke rate of 14cps */
    }
  }

  /* this should be for per-second activities, it is actually at
   * 200ms more or less (PARTIALS=5) */
  if ((pic_sys_time-cnt200) >= (PIT_TICK_RATE/PARTIALS)) {
    cnt200 = pic_sys_time;
/*    g_printf("**** ALRM: %dms\n",(1000/PARTIALS)); */

    printer_tick(0);
    if (config.fastfloppy)
      floppy_tick();
  }

/* We update the RTC from here if it has not been defined as a thread */

  /* this is for EXACT per-second activities (can produce bursts) */
  if ((pic_sys_time-cnt1000) >= PIT_TICK_RATE) {
    cnt1000 += PIT_TICK_RATE;
/*    g_printf("**** ALRM: 1sec\n"); */
    rtc_update();
  }

}

/* DANG_BEGIN_FUNCTION SIGNAL_save
 *
 * arguments:
 * context     - signal context to save.
 * signal_call - signal handling routine to be called.
 *
 * description:
 *  Save into an array structure queue the signal context of the current
 * signal as well as the function to call for dealing with this signal.
 * This is a queue because any signal may occur multiple times before
 * DOSEMU deals with it down the road.
 *
 * DANG_END_FUNCTION
 *
 */
void SIGNAL_save(void (*signal_call)(void *), void *arg, size_t len,
	const char *name)
{
  signal_queue[SIGNAL_tail].signal_handler = signal_call;
  signal_queue[SIGNAL_tail].arg_size = len;
  assert(len <= MAX_SIG_DATA_SIZE);
  if (len)
    memcpy(signal_queue[SIGNAL_tail].arg, arg, len);
  signal_queue[SIGNAL_tail].name = name;
  SIGNAL_tail = (SIGNAL_tail + 1) % MAX_SIG_QUEUE_SIZE;
  if (in_dpmi_pm())
    dpmi_return_request();
}


/*
 * DANG_BEGIN_FUNCTION SIGIO_call
 *
 * description:
 *  Whenever I/O occurs on devices allowing SIGIO to occur, DOSEMU
 * will be flagged to run this call which inturn checks which
 * fd(s) was set and execute the proper routine to get the I/O
 * from that device.
 *
 * DANG_END_FUNCTION
 *
 */
static void SIGIO_call(void *arg){
  /* Call select to see if any I/O is ready on devices */
  io_select();
}

#ifdef __linux__
static void sigio(struct sigcontext *scp, siginfo_t *si)
{
  /* prints non reentrant! dont do! */
#if 0
  g_printf("got SIGIO\n");
#endif
  e_gen_sigalrm(scp);
  SIGNAL_save(SIGIO_call, NULL, 0, __func__);
  if (!in_vm86)
    dpmi_sigio(scp);
}

static void sigalrm(struct sigcontext *scp, siginfo_t *si)
{
  if(e_gen_sigalrm(scp)) {
    SIGNAL_save(SIGALRM_call, NULL, 0, __func__);
    if (!in_vm86)
      dpmi_sigio(scp);
  }
}

__attribute__((noinline))
static void sigasync0(int sig, struct sigcontext *scp, siginfo_t *si)
{
  /* can't use pthread_self() here since the TLS is always set to dosemu's *
   * in any case this should not happens since async signals are blocked   *
   * in other threads							   */
  if (gettid() != dosemu_tid)
    dosemu_error("Signal %i from thread\n", sig);
  if (sighandlers[sig])
<<<<<<< HEAD
	  sighandlers[sig](scp, si);
  dpmi_iret_setup(scp);
=======
	  sighandlers[sig](scp);
>>>>>>> 497dcea4
}

SIG_PROTO_PFX
static void sigasync(int sig, siginfo_t *si, void *uc)
{
  ucontext_t *uct = uc;
  struct sigcontext *scp = (struct sigcontext *)&uct->uc_mcontext;
  init_handler(scp, 1);
  sigasync0(sig, scp, si);
  deinit_handler(scp);
}
#endif


static void sigquit(struct sigcontext *scp, siginfo_t *si)
{
  in_vm86 = 0;

  error("sigquit called\n");
  show_ints(0, 0x33);
  show_regs(__FILE__, __LINE__);

  WRITE_BYTE(BIOS_KEYBOARD_FLAGS, 0x80);	/* ctrl-break flag */

  do_soft_int(0x1b);
}

void do_periodic_stuff(void)
{
    check_leavedos();
    handle_signals();
    coopth_run();

#ifdef USE_MHPDBG
    if (mhpdbg.active)
	mhp_debug(DBG_POLL, 0, 0);
#endif

    if (Video->change_config)
	update_xtitle();
}

void add_thread_callback(void (*cb)(void *), void *arg, const char *name)
{
  if (cb) {
    struct callback_s cbk;
    int i;
    cbk.func = cb;
    cbk.arg = arg;
    cbk.name = name;
    pthread_mutex_lock(&cbk_mtx);
    i = rng_put(&cbks, &cbk);
    g_printf("callback %s added, %i queued\n", name, rng_count(&cbks));
    pthread_mutex_unlock(&cbk_mtx);
    if (!i)
      error("callback queue overflow, %s\n", name);
  }
  eventfd_write(event_fd, 1);
  /* unfortunately eventfd does not support SIGIO :( So we kill ourself. */
  pthread_kill(dosemu_pthread_self, SIGIO);
}

static void async_awake(void *arg)
{
  struct callback_s cbk;
  int i;
  eventfd_t val;
  eventfd_read(event_fd, &val);
  g_printf("processing %"PRId64" callbacks\n", val);
  do {
    pthread_mutex_lock(&cbk_mtx);
    i = rng_get(&cbks, &cbk);
    pthread_mutex_unlock(&cbk_mtx);
    if (i)
      cbk.func(cbk.arg);
  } while (i);
}

static int saved_fc;

void signal_switch_to_dosemu(void)
{
  saved_fc = fault_cnt;
  fault_cnt = 0;
}

void signal_switch_to_dpmi(void)
{
  fault_cnt = saved_fc;
}

void signal_return_to_dosemu(void)
{
  int err;
  stack_t ss = {};

#if SIGALTSTACK_WA
  m_ucontext_t hack;
  register unsigned long sp asm("sp");
  unsigned char *top = cstack + SIGSTACK_SIZE;
  unsigned char *btop = backup_stack + SIGSTACK_SIZE;
  unsigned long delta = (unsigned long)(top - sp);
  if (getmcontext(&hack) == 0)
    asm volatile(
#ifdef __x86_64__
    "mov %0, %%rsp\n"
#else
    "mov %0, %%esp\n"
#endif
     :: "r"(btop - delta) : "sp");
  else
    return;
#endif
  ss.ss_flags = SS_DISABLE;
  err = sigaltstack(&ss, NULL);
  if (err)
    perror("sigaltstack");
#if SIGALTSTACK_WA
  setmcontext(&hack);
#endif
}

void signal_return_to_dpmi(void)
{
}

void signal_set_altstack(stack_t *stk)
{
  stk->ss_sp = cstack;
  stk->ss_size = SIGSTACK_SIZE;
  stk->ss_flags = SS_ONSTACK;
}<|MERGE_RESOLUTION|>--- conflicted
+++ resolved
@@ -333,7 +333,6 @@
 SIG_PROTO_PFX
 void deinit_handler(struct sigcontext *scp)
 {
-<<<<<<< HEAD
 #ifdef __x86_64__
   /* on x86_64 there is no vm86() that doesn't restore the segregs
    * on some very old 2.4 kernels. So if DPMI is not active, there
@@ -344,22 +343,9 @@
 #endif
   if (CONFIG_CPUSIM && config.cpuemu >= 4)
     return;
-  /* no need to restore anything when returning to dosemu, but
-   * can't check _cs because dpmi_iret_setup() could clobber it.
-   * So just restore segregs unconditionally to stay safe.
-   * It would also be a bit disturbing to return to dosemu with
-   * DOS ds/es/ss, which is what the signal handler work with
-   * in 64bit mode.
-   * Note: ss in 64bit mode is reset by a syscall (sigreturn()),
-   * so we don't need to restore it manually when returning to
-   * dosemu at least (when returning to DPMI, dpmi_iret_setup()
-   * takes care of ss).
-   */
-=======
   if (!DPMIValidSelector(_cs)) return;
 
   dpmi_iret_setup(scp);
->>>>>>> 497dcea4
 
   if (_fs != getsegment(fs))
     loadregister(fs, _fs);
@@ -426,10 +412,6 @@
 static void sig_child(struct sigcontext *scp, siginfo_t *si)
 {
   SIGNAL_save(cleanup_child, &si->si_pid, sizeof(si->si_pid), __func__);
-<<<<<<< HEAD
-=======
-  deinit_handler(scp);
->>>>>>> 497dcea4
 }
 
 void leavedos_from_sig(int sig)
@@ -954,12 +936,7 @@
   if (gettid() != dosemu_tid)
     dosemu_error("Signal %i from thread\n", sig);
   if (sighandlers[sig])
-<<<<<<< HEAD
 	  sighandlers[sig](scp, si);
-  dpmi_iret_setup(scp);
-=======
-	  sighandlers[sig](scp);
->>>>>>> 497dcea4
 }
 
 SIG_PROTO_PFX
