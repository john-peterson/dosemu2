/* 			DPMI support for DOSEMU
 *
 * DANG_BEGIN_MODULE dpmi.c
 *
 * REMARK
 * DOS Protected Mode Interface allows DOS programs to run in the
 * protected mode of [2345..]86 processors
 *
 * /REMARK
 * DANG_END_MODULE
 *
 * First Attempted by James B. MacLean macleajb@ednet.ns.ca
 *
 */

#include "config.h"
#include <stdio.h>
#include <stdlib.h>
#include <sys/types.h>
#include <sys/stat.h>
#include <fcntl.h>
#include <unistd.h>
#include <string.h>
#include <errno.h>
#include <assert.h>
#include <sys/wait.h>
#include <sys/ptrace.h>
#include <linux/version.h>
extern long int __sysconf (int); /* for Debian eglibc 2.13-3 */
#include <sys/user.h>
#include <sys/syscall.h>

#include "version.h"
#include "emu.h"
#include "dosemu_config.h"
#include "memory.h"
#include "dos2linux.h"
#include "timers.h"
#include "mhpdbg.h"
#include "hlt.h"
#include "mlibpcl/pcl.h"
#include "coopth.h"
#include "sig.h"
#include "dpmi.h"
#include "dpmisel.h"
#include "msdos.h"
#include "msdoshlp.h"
#include "msdos_ldt.h"
#include "segreg.h"
#include "vxd.h"
#include "bios.h"
#include "config.h"
#include "bitops.h"
#include "pic.h"
#include "int.h"
#include "port.h"
#include "utilities.h"
#include "userhook.h"
#include "mapping.h"
#include "vgaemu.h"

#ifdef __linux__
#include "cpu-emu.h"
#include "emu-ldt.h"
#endif

/*
 * DPMI 1.0 specs erroneously claims that the exceptions 1..5 and 7
 * occured in protected mode, have to be reflected to the real-mode
 * interrupts if either no protected mode exception handler is
 * installed, or the default handler is called. This cannot work
 * because the realmode interrupt handler cannot validate the exception
 * condition, and, in case of a faults, the exception will re-trigger
 * infinitely because there is noone to advance the EIP.
 * Instead we route the exceptions to protected-mode interrupt
 * handlers, which is the Windows' way. If one is not installed,
 * the client is terminated.
 */
#define EXC_TO_PM_INT 1

#define D_16_32(reg)		(DPMI_CLIENT.is_32 ? reg : reg & 0xffff)
#define ADD_16_32(acc, val)	{ if (DPMI_CLIENT.is_32) acc+=val; else LO_WORD(acc)+=val; }
#define current_client ({ assert(in_dpmi); in_dpmi-1; })
#define DPMI_CLIENT (DPMIclient[current_client])
#define PREV_DPMI_CLIENT (DPMIclient[current_client-1])

SEGDESC Segments[MAX_SELECTORS];
static int in_dpmi;/* Set to 1 when running under DPMI */
static int dpmi_pm;
static int in_dpmi_irq;
int dpmi_mhp_TF;
unsigned char dpmi_mhp_intxxtab[256];
static int dpmi_is_cli;
static int dpmi_ctid;
static coroutine_t dpmi_tid;
static struct sigcontext emu_stack_frame;
static struct _fpstate emu_fpstate;
static int in_indirect_dpmi_transfer;
static int in_dpmi_thr;
static int in_dpmic_thr;

#define CLI_BLACKLIST_LEN 128
static unsigned char * cli_blacklist[CLI_BLACKLIST_LEN];
static unsigned char * current_cli;
static int cli_blacklisted = 0;
static int return_requested = 0;
#ifdef __x86_64__
static unsigned int *iret_frame;
#endif
static int dpmi_ret_val;
static int find_cli_in_blacklist(unsigned char *);
static int dpmi_mhp_intxx_check(struct sigcontext *scp, int intno);
static void dpmi_return(struct sigcontext *scp, int retval);
static int dpmi_fault1(struct sigcontext *scp);
static far_t s_i1c, s_i23, s_i24;

static struct RealModeCallStructure DPMI_rm_stack[DPMI_max_rec_rm_func];
static int DPMI_rm_procedure_running = 0;

#define DPMI_max_rec_pm_func 16
static struct sigcontext DPMI_pm_stack[DPMI_max_rec_pm_func];
static int DPMI_pm_procedure_running = 0;

static struct DPMIclient_struct DPMIclient[DPMI_MAX_CLIENTS];

static dpmi_pm_block_root *host_pm_block_root;

unsigned char ldt_buffer[LDT_ENTRIES * LDT_ENTRY_SIZE];
static unsigned short dpmi_sel16, dpmi_sel32;
static unsigned short dpmi_data_sel16, dpmi_data_sel32;
unsigned short dpmi_sel()
{
  return DPMI_CLIENT.is_32 ? dpmi_sel32 : dpmi_sel16;
}
unsigned short dpmi_data_sel()
{
  return DPMI_CLIENT.is_32 ? dpmi_data_sel32 : dpmi_data_sel16;
}

static int RSP_num = 0;
static struct RSP_s RSP_callbacks[DPMI_MAX_CLIENTS];

static int dpmi_not_supported;

#define CHECK_SELECTOR(x) \
{ if (!ValidAndUsedSelector(x) || SystemSelector(x)) { \
      _LWORD(eax) = 0x8022; \
      _eflags |= CF; \
      break; \
    } \
}

#define CHECK_SELECTOR_ALLOC(x) \
{ if (SystemSelector(x)) { \
      _LWORD(eax) = 0x8022; \
      _eflags |= CF; \
      break; \
    } \
}

static void quit_dpmi(struct sigcontext *scp, unsigned short errcode,
    int tsr, unsigned short tsr_para, int dos_exit);
static void run_dpmi(void);

#ifdef __linux__
#define modify_ldt dosemu_modify_ldt
static inline int modify_ldt(int func, void *ptr, unsigned long bytecount)
{
  return syscall(SYS_modify_ldt, func, ptr, bytecount);
}
#endif

static void *SEL_ADR_LDT(unsigned short sel, unsigned int reg, int is_32)
{
  unsigned long p;
  if (is_32)
    p = GetSegmentBase(sel) + reg;
  else
    p = GetSegmentBase(sel) + LO_WORD(reg);
  /* The address needs to wrap, also in 64-bit! */
  return MEM_BASE32(p);
}

void *SEL_ADR(unsigned short sel, unsigned int reg)
{
  if (!(sel & 0x0004)) {
    /* GDT */
    return (void *)(uintptr_t)reg;
  }
  /* LDT */
  return SEL_ADR_LDT(sel, reg, Segments[sel>>3].is_32);
}

void *SEL_ADR_CLNT(unsigned short sel, unsigned int reg, int is_32)
{
  if (!(sel & 0x0004)) {
    /* GDT */
    dosemu_error("GDT not allowed\n");
    return (void *)(uintptr_t)reg;
  }
  return SEL_ADR_LDT(sel, reg, is_32);
}

int get_ldt(void *buffer)
{
#ifdef __linux__
  int i, ret;
  struct descriptor *dp;
#ifdef X86_EMULATOR
  if (config.cpuemu>3)
	return emu_modify_ldt(0, buffer, LDT_ENTRIES * LDT_ENTRY_SIZE);
  else
#endif
  ret = modify_ldt(0, buffer, LDT_ENTRIES * LDT_ENTRY_SIZE);
  if (ret != LDT_ENTRIES * LDT_ENTRY_SIZE)
    return ret;
  for (i = 0, dp = buffer; i < LDT_ENTRIES; i++, dp++) {
    unsigned int base_addr = DT_BASE(dp);
    if (base_addr || DT_LIMIT(dp)) {
      base_addr -= (uintptr_t)mem_base;
      MKBASE(dp, base_addr);
    }
  }
  return ret;
#endif
}

static int set_ldt_entry(int entry, unsigned long base, unsigned int limit,
	      int seg_32bit_flag, int contents, int read_only_flag,
	      int limit_in_pages_flag, int seg_not_present, int useable)
{
  /*
   * We initialize this explicitly in order to pacify valgrind.
   * Otherwise, there would be some uninitialized padding bits at the end.
   */
  struct user_desc ldt_info = {};

  int __retval;
  ldt_info.entry_number = entry;
  ldt_info.base_addr = base;
  ldt_info.limit = limit;
  ldt_info.seg_32bit = seg_32bit_flag;
  ldt_info.contents = contents;
  ldt_info.read_exec_only = read_only_flag;
  ldt_info.limit_in_pages = limit_in_pages_flag;
  ldt_info.seg_not_present = seg_not_present;
  ldt_info.useable = useable;

#ifdef X86_EMULATOR
  if (config.cpuemu<=3)
#endif
  {
    /* NOTE: the real LDT in kernel space uses the real addresses, but
       the LDT we emulate, and DOS applications work with,
       has all base addresses with respect to mem_base */
    if (base || limit) {
      ldt_info.base_addr += (uintptr_t)mem_base;
      __retval = modify_ldt(LDT_WRITE, &ldt_info, sizeof(ldt_info));
      ldt_info.base_addr -= (uintptr_t)mem_base;
    } else {
      __retval = modify_ldt(LDT_WRITE, &ldt_info, sizeof(ldt_info));
    }
    if (__retval)
      return __retval;
  }

/*
 * DANG_BEGIN_REMARK
 *
 * We are caching ldt here for speed reasons and for Windows 3.1.
 * I would love to have an readonly ldt-alias (located in the first
 * 16MByte for use with 16-Bit descriptors (WIN-LDT)). This is on my
 * wish list for the kernel hackers (Linus mainly) :-))))))).
 *
 * DANG_END_REMARK
 */

  __retval = emu_modify_ldt(LDT_WRITE, &ldt_info, sizeof(ldt_info));
  return __retval;
}

static void _print_dt(char *buffer, int nsel, int isldt) /* stolen from WINE */
{
  static char *cdsdescs[] = {
	"RO data", "RW data/upstack", "RO data", "RW data/dnstack",
	"FO nonconf code", "FR nonconf code", "FO conf code", "FR conf code"
  };
  static char *sysdescs[] = {
	"reserved", "avail 16bit TSS", "LDT" ,"busy 16bit TSS",
	"16bit call gate", "task gate", "16bit int gate", "16bit trap gate",
	"reserved", "avail 32bit TSS", "reserved" ,"busy 32bit TSS",
	"32bit call gate", "reserved", "32bit int gate", "32bit trap gate"
  };
  unsigned int *lp;
  unsigned int base_addr, limit;
  int type, i;

  lp = (unsigned int *) buffer;

  for (i = 0; i < nsel; i++, lp++) {
    /* First 32 bits of descriptor */
    base_addr = (*lp >> 16) & 0x0000FFFF;
    limit = *lp & 0x0000FFFF;
    lp++;

    /* First 32 bits of descriptor */
    base_addr |= (*lp & 0xFF000000) | ((*lp << 16) & 0x00FF0000);
    limit |= (*lp & 0x000F0000);
    type = (*lp >> 8) & 15;
    if ((base_addr > 0) || (limit > 0 ) || Segments[i].used) {
      if (*lp & 0x1000)  {
	D_printf("Entry 0x%04x: Base %08x, Limit %05x, Type %d (desc %#x)\n",
	       i, base_addr, limit, (type&7), (i<<3)|(isldt?7:0));
	D_printf("              ");
	if (*lp & 0x100)
	  D_printf("Accessed, ");
	if (!(*lp & 0x200))
	  D_printf("Read/Execute only, ");
	if (*lp & 0x8000)
	  D_printf("Present, ");
	if (*lp & 0x100000)
	  D_printf("User, ");
	if (*lp & 0x200000)
	  D_printf("X, ");
	if (*lp & 0x400000)
	  D_printf("32, ");
	else
	  D_printf("16, ");
	if (*lp & 0x800000)
	  D_printf("page limit, ");
	else
	  D_printf("byte limit, ");
	D_printf("\n");
	D_printf("              %08x %08x [%s]\n", *(lp), *(lp-1),
		cdsdescs[type>>1]);
      }
      else {
	D_printf("Entry 0x%04x: Base %08x, Limit %05x, Type %d (desc %#x)\n",
	       i, base_addr, limit, type, (i<<3)|(isldt?7:0));
	D_printf("              SYSTEM: %08x %08x [%s]\n", *lp, *(lp-1),
		sysdescs[type]);
      }
      if (isldt) {
	unsigned int *lp2;
	lp2 = (unsigned int *) &ldt_buffer[i*LDT_ENTRY_SIZE];
	D_printf("       cache: %08x %08x\n", *(lp2+1), *lp2);
	D_printf("         seg: Base %08x, Limit %05x, Type %d, Big %d\n",
	     Segments[i].base_addr, Segments[i].limit, Segments[i].type, Segments[i].is_big);
      }
    }
  }
}

static void print_ldt(void)
{
  static char buffer[0x10000];

  if (get_ldt(buffer) < 0)
    leavedos(0x544c);

  _print_dt(buffer, MAX_SELECTORS, 1);
}

static void dpmi_set_pm(int pm)
{
  if (pm == dpmi_pm) {
    if (!pm)
      dosemu_error("DPMI: switch from real to real mode?\n");
    return;
  }
  dpmi_pm = pm;
  if (pm)
    run_dpmi();
}

int dpmi_is_valid_range(dosaddr_t addr, int len)
{
  dpmi_pm_block *blk = lookup_pm_block_by_addr(DPMI_CLIENT.pm_block_root, addr);
  if (!blk)
    return 0;
  return (blk->base + blk->size >= addr + len);
}

/* client_esp return the proper value of client\'s esp, if scp != 0, */
/* get esp from scp, otherwise get esp from dpmi_stack_frame         */
static inline unsigned long client_esp(struct sigcontext *scp)
{
    if (scp == NULL)
	scp = &DPMI_CLIENT.stack_frame;
    if( Segments[_ss >> 3].is_32)
	return _esp;
    else
	return (_esp)&0xffff;
}

static void iret_frame_setup(struct sigcontext *scp)
{
  /* set up a frame to get back to DPMI via iret. The kernel does not save
     %ss, and the SYSCALL instruction in sigreturn() destroys it.

     IRET pops off everything in 64-bit mode even if the privilege
     does not change which is nice, but clobbers the high 48 bits
     of rsp if the DPMI client uses a 16-bit stack which is not so
     nice (see EMUfailure.txt). Setting %rsp to 0x100000000 so that
     bits 16-31 are zero works around this problem, as DPMI code
     can't see bits 32-63 anyway.
 */

  iret_frame[0] = _eip;
  iret_frame[1] = _cs;
  iret_frame[2] = _eflags;
  iret_frame[3] = _esp;
  iret_frame[4] = _ss;
  _rsp = (unsigned long)iret_frame;
}

void dpmi_iret_setup(struct sigcontext *scp)
{
  if (!DPMIValidSelector(_cs)) return;

  iret_frame_setup(scp);
  _eflags &= ~TF;
  _rip = (unsigned long)DPMI_iret;
  _cs = getsegment(cs);
}
<<<<<<< HEAD
=======

void dpmi_iret_unwind(struct sigcontext *scp)
{
  if (_rip != (unsigned long)DPMI_iret)
    return;
  _eip = iret_frame[0];
  _cs = iret_frame[1];
  _eflags = iret_frame[2];
  _esp = iret_frame[3];
  _ss = iret_frame[4];
}
#endif
>>>>>>> fc91d569

static void indirect_dpmi_transfer(void)
{
  in_indirect_dpmi_transfer++;
  asm volatile ("\t hlt\n" ::: "memory");
}


/* ======================================================================== */
/*
 * DANG_BEGIN_FUNCTION dpmi_control
 *
 * This function is similar to the vm86() syscall in the kernel and
 * switches to dpmi code.
 *
 * DANG_END_FUNCTION
 */

static int do_dpmi_control(struct sigcontext *scp)
{
    if (dpmi_mhp_TF) _eflags |= TF;
    co_call(dpmi_tid);
    /* we may return here with sighandler's signal mask.
     * This is done for speed-up and is not a problem because
     * here we are still in a coopthread. coopthread will restore
     * the proper signal mask before returning to main dosemu code,
     * so the bad mask should not leak too deeply. */
    return dpmi_ret_val;
}

static int _dpmi_control(void)
{
    int ret;
    struct sigcontext *scp = &DPMI_CLIENT.stack_frame;

    do {
      if (CheckSelectors(scp, 1) == 0)
        leavedos(36);
      ret = do_dpmi_control(scp);
      if (!ret)
        ret = dpmi_fault1(scp);
      if (!in_dpmi) {
        D_printf("DPMI: leaving\n");
        dpmi_ret_val = -2;
        ret = do_dpmi_control(scp);
        if (in_dpmi_thr)
          error("DPMI thread have not terminated properly\n");
        break;
      }
      if (!ret) {
        uncache_time();
        hardware_run();
      }

      if (dpmi_mhp_TF) {
        dpmi_mhp_TF=0;
        _eflags &= ~TF;
        ret = 1;
      }

      if (!in_dpmi_pm() || (isset_IF() && pic_pending()) || return_requested) {
        return_requested = 0;
        if (debug_level('M') >= 8)
          D_printf("DPMI: Return to dosemu at %04x:%08x, Stack 0x%x:0x%08x, flags=%#lx\n",
            _cs, _eip, _ss, _esp, eflags_VIF(_eflags));
        ret = -1;
      }
    } while (!ret);

    return ret;
}

static int dpmi_control(void)
{
    int ret;
    if (in_dpmi_thr)
      signal_switch_to_dpmi();
    ret = _dpmi_control();
    if (in_dpmi_thr)
      signal_switch_to_dosemu();
    return ret;
}

void dpmi_get_entry_point(void)
{
    D_printf("Request for DPMI entry\n");

    if (dpmi_not_supported) {
      p_dos_str("DPMI is not supported on your linux kernel!\n");
      CARRY;
      return;
    }
    if (!config.dpmi) {
      p_dos_str("DPMI disabled, please check the dosemu config and log\n");
      CARRY;
      return;
    }

    REG(eax) = 0; /* no error */

    /* 32 bit programs are O.K. */
    LWORD(ebx) = 1;
    LO(cx) = vm86s.cpu_type;

    /* Version 0.9 */
    HI(dx) = DPMI_VERSION;
    LO(dx) = DPMI_DRIVER_VERSION;

    /* Entry Address for DPMI */
    REG(es) = DPMI_SEG;
    REG(edi) = DPMI_OFF;

    /* private data */
    LWORD(esi) = DPMI_private_paragraphs + msdos_get_lowmem_size();

    D_printf("DPMI entry returned, needs %#x lowmem paragraphs (%i)\n",
	    LWORD(esi), LWORD(esi) << 4);
}

int SetSelector(unsigned short selector, dosaddr_t base_addr, unsigned int limit,
                       unsigned char is_32, unsigned char type, unsigned char readonly,
                       unsigned char is_big, unsigned char seg_not_present, unsigned char useable)
{
  int ldt_entry = selector >> 3;
  if (!DPMIValidSelector(selector)) {
    D_printf("ERROR: Invalid selector passed to SetSelector(): %#x\n", selector);
    return -1;
  }
  if (Segments[ldt_entry].used) {
    if (set_ldt_entry(ldt_entry, base_addr, limit, is_32, type, readonly, is_big,
        seg_not_present, useable)) {
      D_printf("DPMI: set_ldt_entry() failed\n");
      return -1;
    }
    D_printf("DPMI: SetSelector: 0x%04x base=0x%x "
      "limit=0x%x big=%hhi type=%hhi np=%hhi\n",
      selector, base_addr, limit, is_big, type, seg_not_present);
  }
  Segments[ldt_entry].base_addr = base_addr;
  Segments[ldt_entry].limit = limit;
  Segments[ldt_entry].type = type;
  Segments[ldt_entry].is_32 = is_32;
  Segments[ldt_entry].readonly = readonly;
  Segments[ldt_entry].is_big = is_big;
  Segments[ldt_entry].not_present = seg_not_present;
  Segments[ldt_entry].useable = useable;
  return 0;
}

static int SystemSelector(unsigned short selector)
{
  /* 0xff refers to dpmi_sel16 & dpmi_sel32 */
  return !DPMIValidSelector(selector) || Segments[selector >> 3].used == 0xff;
}

static unsigned short allocate_descriptors_at(unsigned short selector,
    int number_of_descriptors)
{
  int ldt_entry = selector >> 3, i;

  if (ldt_entry > MAX_SELECTORS-number_of_descriptors) {
    D_printf("DPMI: Insufficient descriptors, requested %i\n",
      number_of_descriptors);
    return 0;
  }
  for (i=0;i<number_of_descriptors;i++) {
    if (Segments[ldt_entry+i].used || SystemSelector(((ldt_entry+i)<<3)|7))
      return 0;
  }

  for (i=0;i<number_of_descriptors;i++) {
    if (in_dpmi)
      Segments[ldt_entry+i].used = in_dpmi;
    else {
      Segments[ldt_entry+i].used = 0xff;  /* mark as unavailable for API */
    }
  }
  D_printf("DPMI: Allocate %d descriptors started at 0x%04x\n",
	number_of_descriptors, selector);
  return number_of_descriptors;
}

static unsigned short AllocateDescriptorsAt(unsigned short selector,
    int number_of_descriptors)
{
  int i, ldt_entry;
  if (!in_dpmi) {
    dosemu_error("AllocDescriptors error\n");
    return 0;
  }
  if (!allocate_descriptors_at(selector, number_of_descriptors))
    return 0;
  /* dpmi spec says, the descriptor allocated should be "data" with */
  /* base and limit set to 0 */
  ldt_entry = selector >> 3;
  for (i = 0; i < number_of_descriptors; i++) {
      if (SetSelector(((ldt_entry+i)<<3) | 0x0007, 0, 0, DPMI_CLIENT.is_32,
                  MODIFY_LDT_CONTENTS_DATA, 0, 0, 0, 0)) return 0;
  }
  msdos_ldt_update(ldt_entry, &ldt_buffer[ldt_entry * LDT_ENTRY_SIZE],
	LDT_ENTRY_SIZE * number_of_descriptors);
  return selector;
}

static unsigned short allocate_descriptors_from(int first_ldt, int number_of_descriptors)
{
  int next_ldt=first_ldt, i;
  unsigned short selector;
  unsigned char used=1;
#if 0
  if (number_of_descriptors > MAX_SELECTORS - 0x100)
    number_of_descriptors = MAX_SELECTORS - 0x100;
#endif
  while (used) {
    next_ldt++;
    if (next_ldt > MAX_SELECTORS-number_of_descriptors) {
      D_printf("DPMI: Insufficient descriptors, requested %i\n",
        number_of_descriptors);
      return 0;
    }
    used=0;
    for (i=0;i<number_of_descriptors;i++)
      used |= Segments[next_ldt+i].used || SystemSelector(((next_ldt+i)<<3)|7);
  }
  selector = (next_ldt<<3) | 0x0007;
  if (allocate_descriptors_at(selector, number_of_descriptors) !=
	number_of_descriptors)
    return 0;
  return selector;
}

static unsigned short allocate_descriptors(int number_of_descriptors)
{
  /* first 0x10 descriptors are reserved */
  return allocate_descriptors_from(0x10, number_of_descriptors);
}

unsigned short AllocateDescriptors(int number_of_descriptors)
{
  int selector, i, ldt_entry;
  if (!in_dpmi) {
    dosemu_error("AllocDescriptors error\n");
    return 0;
  }
  selector = allocate_descriptors(number_of_descriptors);
  if (!selector)
    return 0;
  /* dpmi spec says, the descriptor allocated should be "data" with */
  /* base and limit set to 0 */
  ldt_entry = selector >> 3;
  for (i = 0; i < number_of_descriptors; i++) {
      if (SetSelector(((ldt_entry+i)<<3) | 0x0007, 0, 0, DPMI_CLIENT.is_32,
                  MODIFY_LDT_CONTENTS_DATA, 0, 0, 0, 0)) return 0;
  }
  msdos_ldt_update(ldt_entry, &ldt_buffer[ldt_entry * LDT_ENTRY_SIZE],
	LDT_ENTRY_SIZE * number_of_descriptors);
  return selector;
}

void FreeSegRegs(struct sigcontext *scp, unsigned short selector)
{
    if ((_ds | 7) == (selector | 7)) _ds = 0;
    if ((_es | 7) == (selector | 7)) _es = 0;
    if ((_fs | 7) == (selector | 7)) _fs = 0;
    if ((_gs | 7) == (selector | 7)) _gs = 0;
}

int FreeDescriptor(unsigned short selector)
{
  int ret, ldt_entry = selector >> 3;
  D_printf("DPMI: Free descriptor, selector=0x%x\n", selector);
  if (SystemSelector(selector)) {
    D_printf("DPMI: Cannot free system descriptor.\n");
    return -1;
  }
  ret = SetSelector(selector, 0, 0, 0, MODIFY_LDT_CONTENTS_DATA, 1, 0, 1, 0);
  msdos_ldt_update(ldt_entry, &ldt_buffer[ldt_entry * LDT_ENTRY_SIZE],
	LDT_ENTRY_SIZE);
  Segments[ldt_entry].used = 0;
  return ret;
}

static void FreeAllDescriptors(void)
{
    int i;
    for (i=0;i<MAX_SELECTORS;i++) {
      if (Segments[i].used==in_dpmi)
        FreeDescriptor((i << 3) | 7);
    }
}

int ConvertSegmentToDescriptor(unsigned short segment)
{
  unsigned long baseaddr = segment << 4;
  unsigned short selector;
  int i, ldt_entry;
  D_printf("DPMI: convert seg %#x to desc\n", segment);
  for (i=1;i<MAX_SELECTORS;i++)
    if ((Segments[i].base_addr == baseaddr) && Segments[i].cstd &&
	(Segments[i].used == in_dpmi)) {
      D_printf("DPMI: found descriptor at %#x\n", (i<<3) | 0x0007);
      return (i<<3) | 0x0007;
    }
  D_printf("DPMI: SEG at base=%#lx not found, allocate a new one\n", baseaddr);
  if (!(selector = AllocateDescriptors(1))) return 0;
  if (SetSelector(selector, baseaddr, 0xffff, DPMI_CLIENT.is_32,
                  MODIFY_LDT_CONTENTS_DATA, 0, 0, 0, 0)) return 0;
  ldt_entry = selector >> 3;
  Segments[ldt_entry].cstd = 1;
  msdos_ldt_update(ldt_entry, &ldt_buffer[ldt_entry * LDT_ENTRY_SIZE],
	LDT_ENTRY_SIZE);
  return selector;
}

static inline unsigned short GetNextSelectorIncrementValue(void)
{
  return 8;
}

int ValidAndUsedSelector(unsigned short selector)
{
  return DPMIValidSelector(selector) && Segments[selector >> 3].used;
}

static inline int check_verr(unsigned short selector)
{
  int ret;
  asm volatile(
    "verrw %%ax\n"
    "jz 1f\n"
    "xorl %%eax, %%eax\n"
    "1:\n"
    : "=a"(ret)
    : "a"(selector));
  return ret;
}

/*
IF DS, ES, FS or GS is loaded with non-null selector;
THEN
   Selector index must be within its descriptor table limits
      else #GP(selector);
   AR byte must indicate data or readable code segment else
      #GP(selector);
   IF data or nonconforming code segment
   THEN both the RPL and the CPL must be less than or equal to DPL in
      AR byte;
   ELSE #GP(selector);
   FI;
   Segment must be marked present else #NP(selector);
   Load segment register with selector;
   Load segment register with descriptor;
FI;
IF DS, ES, FS or GS is loaded with a null selector;
THEN
   Load segment register with selector;
   Clear descriptor valid bit;
FI;
*/
static inline int CheckDataSelector(struct sigcontext *scp,
				    unsigned short selector,
				    char letter, int in_dosemu)
{
  /* a null selector can be either 0,1,2 or 3 (RPL field ignored);
     apparently fs=3 and gs=3 show up sometimes when running in
     x86-64 */
  if (selector > 3 && (!ValidAndUsedSelector(selector)
		       || Segments[selector >> 3].not_present)) {
    if (in_dosemu) {
      error("%cS selector invalid: 0x%04X, type=%x np=%i\n",
        letter, selector, Segments[selector >> 3].type,
	    Segments[selector >> 3].not_present);
      D_printf("%s", DPMI_show_state(scp));
#if 1
      /* Some buggy programs load the arbitrary LDT or even GDT
       * selectors after doing "verr" on them. We have to do the same. :( */
      if (check_verr(selector)) {
        error("... although verr succeeded, trying to continue\n");
        return 1;
      }
#endif
    }
    return 0;
  }
  return 1;
}

int CheckSelectors(struct sigcontext *scp, int in_dosemu)
{
#ifdef TRACE_DPMI
  if (debug_level('t') == 0 || _trapno!=1)
#endif
  D_printf("DPMI: cs=%#x, ss=%#x, ds=%#x, es=%#x, fs=%#x, gs=%#x ip=%#x\n",
    _cs,_ss,_ds,_es,_fs,_gs,_eip);
/* NONCONFORMING-CODE-SEGMENT:
   RPL of destination selector must be <= CPL ELSE #GP(selector);
   Descriptor DPL must be = CPL ELSE #GP(selector);
   Segment must be present ELSE # NP(selector);
   Instruction pointer must be within code-segment limit ELSE #GP(0);
*/
  if (!ValidAndUsedSelector(_cs) || Segments[_cs >> 3].not_present ||
    Segments[_cs >> 3].type != MODIFY_LDT_CONTENTS_CODE) {
    if (in_dosemu) {
      error("CS selector invalid: 0x%04X, type=%x np=%i\n",
        _cs, Segments[_cs >> 3].type, Segments[_cs >> 3].not_present);
      D_printf("%s", DPMI_show_state(scp));
    }
    return 0;
  }
  if (D_16_32(_eip) > GetSegmentLimit(_cs)) {
    if (in_dosemu) {
      error("IP outside CS limit: ip=%#x, cs=%#x, lim=%#x\n",
        D_16_32(_eip), _cs, GetSegmentLimit(_cs));
      D_printf("%s", DPMI_show_state(scp));
    }
    return 0;
  }

/*
IF SS is loaded;
THEN
   IF selector is null THEN #GP(0);
FI;
   Selector index must be within its descriptor table limits else
      #GP(selector);
   Selector's RPL must equal CPL else #GP(selector);
AR byte must indicate a writable data segment else #GP(selector);
   DPL in the AR byte must equal CPL else #GP(selector);
   Segment must be marked present else #SS(selector);
   Load SS with selector;
   Load SS with descriptor.
FI;
*/
  if (!ValidAndUsedSelector(_ss) || ((_ss & 3) != 3) ||
     Segments[_ss >> 3].readonly || Segments[_ss >> 3].not_present ||
     (Segments[_ss >> 3].type != MODIFY_LDT_CONTENTS_STACK &&
      Segments[_ss >> 3].type != MODIFY_LDT_CONTENTS_DATA)) {
    if (in_dosemu) {
      error("SS selector invalid: 0x%04X, type=%x np=%i\n",
        _ss, Segments[_ss >> 3].type, Segments[_ss >> 3].not_present);
      D_printf("%s", DPMI_show_state(scp));
    }
    return 0;
  }

  if (!CheckDataSelector(scp, _ds, 'D', in_dosemu)) return 0;
  if (!CheckDataSelector(scp, _es, 'E', in_dosemu)) return 0;
  if (!CheckDataSelector(scp, _fs, 'F', in_dosemu)) return 0;
  if (!CheckDataSelector(scp, _gs, 'G', in_dosemu)) return 0;
  return 1;
}

unsigned int GetSegmentBase(unsigned short selector)
{
  if (!ValidAndUsedSelector(selector))
    return 0;
  return Segments[selector >> 3].base_addr;
}

unsigned int GetSegmentLimit(unsigned short selector)
{
  int limit;
  if (!ValidAndUsedSelector(selector))
    return 0;
  limit = Segments[selector >> 3].limit;
  if (Segments[selector >> 3].is_big)
    limit = (limit << 12) | 0xfff;
  return limit;
}

int SetSegmentBaseAddress(unsigned short selector, unsigned long baseaddr)
{
  unsigned short ldt_entry = selector >> 3;
  int ret;
  D_printf("DPMI: SetSegmentBaseAddress[0x%04x;0x%04x] 0x%08lx\n", ldt_entry, selector, baseaddr);
  if (!ValidAndUsedSelector((ldt_entry << 3) | 7))
    return -1;
  Segments[ldt_entry].base_addr = baseaddr;
  ret = set_ldt_entry(ldt_entry , Segments[ldt_entry].base_addr,
	Segments[ldt_entry].limit, Segments[ldt_entry].is_32,
	Segments[ldt_entry].type, Segments[ldt_entry].readonly,
	Segments[ldt_entry].is_big,
	Segments[ldt_entry].not_present, Segments[ldt_entry].useable);
  msdos_ldt_update(ldt_entry, &ldt_buffer[ldt_entry * LDT_ENTRY_SIZE],
	LDT_ENTRY_SIZE);
  return ret;
}

int SetSegmentLimit(unsigned short selector, unsigned int limit)
{
  unsigned short ldt_entry = selector >> 3;
  int ret;
  D_printf("DPMI: SetSegmentLimit[0x%04x;0x%04x] 0x%08x\n", ldt_entry, selector, limit);
  if (!ValidAndUsedSelector((ldt_entry << 3) | 7))
    return -1;
  if (limit > 0x0fffff) {
    /* "Segment limits greater than 1M must have the low 12 bits set" */
    if (~limit & 0xfff) return -1;
    Segments[ldt_entry].limit = (limit>>12) & 0xfffff;
    Segments[ldt_entry].is_big = 1;
  } else {
    Segments[ldt_entry].limit = limit;
    Segments[ldt_entry].is_big = 0;
  }
  ret = set_ldt_entry(ldt_entry , Segments[ldt_entry].base_addr,
	Segments[ldt_entry].limit, Segments[ldt_entry].is_32,
	Segments[ldt_entry].type, Segments[ldt_entry].readonly,
	Segments[ldt_entry].is_big,
	Segments[ldt_entry].not_present, Segments[ldt_entry].useable);
  msdos_ldt_update(ldt_entry, &ldt_buffer[ldt_entry * LDT_ENTRY_SIZE],
	LDT_ENTRY_SIZE);
  return ret;
}

int SetDescriptorAccessRights(unsigned short selector, unsigned short acc_rights)
{
  unsigned short ldt_entry = selector >> 3;
  int ret;
  D_printf("DPMI: SetDescriptorAccessRights[0x%04x;0x%04x] 0x%04x\n", ldt_entry, selector, acc_rights);
  if (!ValidAndUsedSelector((ldt_entry << 3) | 7))
    return -1; /* invalid selector 8022 */
  /* Check DPL and "must be 1" fields, as suggested by specs */
  if ((acc_rights & 0x70) != 0x70)
    return -2; /* invalid value 8021 */

  Segments[ldt_entry].type = (acc_rights >> 2) & 3;
  Segments[ldt_entry].is_32 = (acc_rights >> 14) & 1;
  Segments[ldt_entry].is_big = (acc_rights >> 15) & 1;
  Segments[ldt_entry].readonly = ((acc_rights >> 1) & 1) ? 0 : 1;
  Segments[ldt_entry].not_present = ((acc_rights >> 7) & 1) ? 0 : 1;
  Segments[ldt_entry].useable = (acc_rights >> 12) & 1;
  ret = set_ldt_entry(ldt_entry , Segments[ldt_entry].base_addr, Segments[ldt_entry].limit,
	Segments[ldt_entry].is_32, Segments[ldt_entry].type,
	Segments[ldt_entry].readonly, Segments[ldt_entry].is_big,
	Segments[ldt_entry].not_present, Segments[ldt_entry].useable);
  msdos_ldt_update(ldt_entry, &ldt_buffer[ldt_entry * LDT_ENTRY_SIZE],
	LDT_ENTRY_SIZE);
  return ret;
}

unsigned short CreateAliasDescriptor(unsigned short selector)
{
  us ds_selector;
  us cs_ldt= selector >> 3;

  ds_selector = AllocateDescriptors(1);
  if (SetSelector(ds_selector, Segments[cs_ldt].base_addr, Segments[cs_ldt].limit,
			Segments[cs_ldt].is_32, MODIFY_LDT_CONTENTS_DATA,
			Segments[cs_ldt].readonly, Segments[cs_ldt].is_big,
			Segments[cs_ldt].not_present, Segments[cs_ldt].useable))
    return 0;
  msdos_ldt_update(cs_ldt, &ldt_buffer[cs_ldt * LDT_ENTRY_SIZE],
	LDT_ENTRY_SIZE);
  return ds_selector;
}

static inline int do_LAR(us selector)
{
  int ret;
#ifdef X86_EMULATOR
  if (config.cpuemu>3)
    return emu_do_LAR(selector);
  else
#endif
    asm volatile(
      "larw %%ax,%%ax\n"
      "jz 1f\n"
      "xorl %%eax,%%eax\n"
      "1: shrl $8,%%eax\n"
      : "=a"(ret)
      : "a"(selector)
    );
  return ret;
}

int GetDescriptor(us selector, unsigned int *lp)
{
  int typebyte;
  unsigned char *type_ptr;
  if (!ValidAndUsedSelector(selector))
    return -1; /* invalid value 8021 */
  memcpy((unsigned char *)lp, &ldt_buffer[selector & 0xfff8], 8);
  /* DANG_BEGIN_REMARK
   * Hopefully the below LAR can serve as a replacement for the KERNEL_LDT,
   * which we are abandoning now. Especially the 'accessed-bit' will get
   * updated in the ldt-cache with the code below.
   * Most DPMI-clients fortunately _are_ using LAR also to get this info,
   * however, some do not. Some of those which do _not_, at least use the
   * DPMI-GetDescriptor function, so this may solve the problem.
   *                      (Hans Lermen, July 1996)
   * DANG_END_REMARK
   */
  if (!Segments[selector >> 3].not_present) {
    typebyte = do_LAR(selector);
    type_ptr = ((unsigned char *)lp) + 5;
    if (typebyte != *type_ptr) {
	D_printf("DPMI: change type only in local selector\n");
	*type_ptr=typebyte;
    }
  }
  D_printf("DPMI: GetDescriptor[0x%04x;0x%04x]: 0x%08x%08x\n",
    selector >> 3, selector, lp[1], lp[0]);
  return 0;
}

int SetDescriptor(unsigned short selector, unsigned int *lp)
{
  unsigned int base_addr, limit;
  int np, ro, type, ld, ret, ldt_entry = selector >> 3;
  D_printf("DPMI: SetDescriptor[0x%04x;0x%04x] 0x%08x%08x\n", selector>>3, selector, *(lp+1), *lp);
  if (!ValidAndUsedSelector(selector) || SystemSelector(selector))
    return -1; /* invalid value 8022 */
  ld = (lp[1] >> 12) & 1;
  if (!ld)
    return -1; /* invalid value 8021 */
  base_addr = (lp[1] & 0xFF000000) | ((lp[1] << 16) & 0x00FF0000) |
	((lp[0] >> 16) & 0x0000FFFF);
  limit = (lp[1] & 0x000F0000) | (lp[0] & 0x0000FFFF);
  type = (lp[1] >> 10) & 3;
  ro = ((lp[1] >> 9) & 1) ^ 1;
  np = ((lp[1] >> 15) & 1) ^ 1;

  ret = SetSelector(selector, base_addr, limit, (lp[1] >> 22) & 1, type, ro,
			(lp[1] >> 23) & 1, np, (lp[1] >> 20) & 1);
  msdos_ldt_update(ldt_entry, &ldt_buffer[ldt_entry * LDT_ENTRY_SIZE],
	LDT_ENTRY_SIZE);
  return ret;
}

void GetFreeMemoryInformation(unsigned int *lp)
{
  /*00h*/	*lp = dpmi_free_memory;
  /*04h*/	*++lp = dpmi_free_memory/DPMI_page_size;
  /*08h*/	*++lp = dpmi_free_memory/DPMI_page_size;
  /*0ch*/	*++lp = dpmi_total_memory/DPMI_page_size;
  /*10h*/	*++lp = dpmi_total_memory/DPMI_page_size;;
  /*14h*/	*++lp = dpmi_total_memory/DPMI_page_size;
  /*18h*/	*++lp = dpmi_total_memory/DPMI_page_size;
  /*1ch*/	*++lp = dpmi_free_memory/DPMI_page_size;
  /*20h*/	*++lp = dpmi_total_memory/DPMI_page_size;
  /*24h*/	*++lp = 0xffffffff;
  /*28h*/	*++lp = 0xffffffff;
  /*2ch*/	*++lp = 0xffffffff;
}

void copy_context(struct sigcontext *d, struct sigcontext *s,
    int copy_fpu)
{
  struct _fpstate *fptr = d->fpstate;
  *d = *s;
  switch (copy_fpu) {
    case 1:   // copy FPU context
      if (fptr == s->fpstate)
        dosemu_error("Copy FPU context between the same locations?\n");
      *fptr = *s->fpstate;
      /* fallthrough */
    case -1:  // don't copy
      d->fpstate = fptr;
      break;
  }
}

static void Return_to_dosemu_code(struct sigcontext *scp,
    struct sigcontext *dpmi_ctx, int retcode)
{
#ifdef X86_EMULATOR
  if (config.cpuemu>=4) /* 0=off 1=on-inactive 2=on-first time
			   3=vm86 only, 4=all active */
    return;
#endif
  if (dpmi_ctx) {
    /* If dpmi_ctx is NULL we don't care about _cs. In fact DPMI apps
       such as RBIL's viewintl use _cs:_eip=0:0 on the stack at int21/4c exit,
       and then far jump to DPMI_SEL_OFF(DPMI_interrupt)+0x21 */
    if (!DPMIValidSelector(_cs)) {
      dosemu_error("Return to dosemu requested within dosemu context\n");
      return;
    }
    copy_context(dpmi_ctx, scp, 1);
  }
  dpmi_ret_val = retcode;
  if (debug_level('M') > 5)
    D_printf("DPMI: switch to dosemu\n");
  signal_return_to_dosemu();
  co_resume();
  signal_return_to_dpmi();
  if (dpmi_ret_val == -2) {
    copy_context(scp, &emu_stack_frame, 0);
    return;
  }
  if (debug_level('M') > 5)
    D_printf("DPMI: switch to dpmi\n");
  copy_context(scp, &DPMI_CLIENT.stack_frame, 0);
}

int indirect_dpmi_switch(struct sigcontext *scp)
{
#if !DIRECT_DPMI_CONTEXT_SWITCH
    if (!in_indirect_dpmi_transfer)
	return 0;
    in_indirect_dpmi_transfer--;
    emu_stack_frame.fpstate = &emu_fpstate;
    _eip++;	// skip initial hlt
    copy_context(&emu_stack_frame, scp, 1);
    copy_context(scp, &DPMI_CLIENT.stack_frame, 0);
    return 1;
#else
    return 0;
#endif
}

static void *enter_lpms(struct sigcontext *scp)
{
  unsigned short pmstack_sel;
  unsigned long pmstack_esp;
  if (!DPMI_CLIENT.in_dpmi_pm_stack) {
    D_printf("DPMI: Switching to locked stack\n");
    pmstack_sel = DPMI_CLIENT.PMSTACK_SEL;
    if (_ss == DPMI_CLIENT.PMSTACK_SEL)
      error("DPMI: App is working on host\'s PM locked stack, expect troubles!\n");
  }
  else {
    D_printf("DPMI: Not switching to locked stack, in_dpmi_pm_stack=%d\n",
      DPMI_CLIENT.in_dpmi_pm_stack);
    pmstack_sel = _ss;
  }

  if (_ss == DPMI_CLIENT.PMSTACK_SEL || DPMI_CLIENT.in_dpmi_pm_stack)
    pmstack_esp = client_esp(scp);
  else
    pmstack_esp = D_16_32(DPMI_pm_stack_size);

  if (pmstack_esp < 100) {
      error("PM stack overflowed: in_dpmi_pm_stack=%i\n", DPMI_CLIENT.in_dpmi_pm_stack);
      leavedos(25);
  }

  _ss = pmstack_sel;
  _esp = D_16_32(pmstack_esp);
  DPMI_CLIENT.in_dpmi_pm_stack++;

  return SEL_ADR_CLNT(pmstack_sel, pmstack_esp, DPMI_CLIENT.is_32);
}

static void leave_lpms(struct sigcontext *scp)
{
  if (DPMI_CLIENT.in_dpmi_pm_stack) {
    DPMI_CLIENT.in_dpmi_pm_stack--;
    if (!DPMI_CLIENT.in_dpmi_pm_stack && _ss != DPMI_CLIENT.PMSTACK_SEL) {
      error("DPMI: Client's PM Stack corrupted during PM callback!\n");
//    leavedos(91);
    }
  }
}

static void pm_to_rm_regs(struct sigcontext *scp, unsigned int mask)
{
  if (mask & (1 << eflags_INDEX))
    REG(eflags) = eflags_VIF(_eflags);
  if (mask & (1 << eax_INDEX))
    REG(eax) = _eax;
  if (mask & (1 << ebx_INDEX))
    REG(ebx) = _ebx;
  if (mask & (1 << ecx_INDEX))
    REG(ecx) = _ecx;
  if (mask & (1 << edx_INDEX))
    REG(edx) = _edx;
  if (mask & (1 << esi_INDEX))
    REG(esi) = _esi;
  if (mask & (1 << edi_INDEX))
    REG(edi) = _edi;
  if (mask & (1 << ebp_INDEX))
    REG(ebp) = _ebp;
}

static void rm_to_pm_regs(struct sigcontext *scp, unsigned int mask)
{
  if (mask & (1 << eflags_INDEX))
    _eflags = 0x0202 | (0x0dd5 & REG(eflags)) | dpmi_mhp_TF;
  if (mask & (1 << eax_INDEX))
    _eax = REG(eax);
  if (mask & (1 << ebx_INDEX))
    _ebx = REG(ebx);
  if (mask & (1 << ecx_INDEX))
    _ecx = REG(ecx);
  if (mask & (1 << edx_INDEX))
    _edx = REG(edx);
  if (mask & (1 << esi_INDEX))
    _esi = REG(esi);
  if (mask & (1 << edi_INDEX))
    _edi = REG(edi);
  if (mask & (1 << ebp_INDEX))
    _ebp = REG(ebp);
}

static void DPMI_save_rm_regs(struct RealModeCallStructure *rmreg)
{
    rmreg->edi = REG(edi);
    rmreg->esi = REG(esi);
    rmreg->ebp = REG(ebp);
    rmreg->ebx = REG(ebx);
    rmreg->edx = REG(edx);
    rmreg->ecx = REG(ecx);
    rmreg->eax = REG(eax);
    rmreg->flags = get_FLAGS(REG(eflags));
    rmreg->es = REG(es);
    rmreg->ds = REG(ds);
    rmreg->fs = REG(fs);
    rmreg->gs = REG(gs);
    rmreg->cs = REG(cs);
    rmreg->ip = LWORD(eip);
    rmreg->ss = REG(ss);
    rmreg->sp = LWORD(esp);
}

static void DPMI_restore_rm_regs(struct RealModeCallStructure *rmreg, int mask)
{
#define RMR(x) \
    if (mask & (1 << x##_INDEX)) \
	REG(x) = rmreg->x
    RMR(edi);
    RMR(esi);
    RMR(ebp);
    RMR(ebx);
    RMR(edx);
    RMR(ecx);
    RMR(eax);
    if (mask & (1 << eflags_INDEX))
	REG(eflags) = get_EFLAGS(rmreg->flags);
    RMR(es);
    RMR(ds);
    RMR(fs);
    RMR(gs);
    if (mask & (1 << eip_INDEX))
	LWORD(eip) = rmreg->ip;
    RMR(cs);
    if (mask & (1 << esp_INDEX))
	LWORD(esp) = rmreg->sp;
    RMR(ss);
}

static void save_rm_regs(void)
{
  if (DPMI_rm_procedure_running >= DPMI_max_rec_rm_func) {
    error("DPMI: DPMI_rm_procedure_running = 0x%x\n",DPMI_rm_procedure_running);
    leavedos(25);
  }
  DPMI_save_rm_regs(&DPMI_rm_stack[DPMI_rm_procedure_running++]);
  if (DPMI_CLIENT.in_dpmi_rm_stack++ < DPMI_rm_stacks) {
    D_printf("DPMI: switching to realmode stack, in_dpmi_rm_stack=%i\n",
      DPMI_CLIENT.in_dpmi_rm_stack);
    REG(ss) = DPMI_CLIENT.private_data_segment;
    REG(esp) = DPMI_rm_stack_size * DPMI_CLIENT.in_dpmi_rm_stack;
  } else {
    error("DPMI: too many nested realmode invocations, in_dpmi_rm_stack=%i\n",
      DPMI_CLIENT.in_dpmi_rm_stack);
  }
}

static void restore_rm_regs(void)
{
  if (DPMI_rm_procedure_running > DPMI_max_rec_rm_func ||
    DPMI_rm_procedure_running < 1) {
    error("DPMI: DPMI_rm_procedure_running = 0x%x\n",DPMI_rm_procedure_running);
    leavedos(25);
  }
  DPMI_restore_rm_regs(&DPMI_rm_stack[--DPMI_rm_procedure_running], ~0);
  DPMI_CLIENT.in_dpmi_rm_stack--;
}

static void save_pm_regs(struct sigcontext *scp)
{
  if (DPMI_pm_procedure_running >= DPMI_max_rec_pm_func) {
    error("DPMI: DPMI_pm_procedure_running = 0x%x\n",DPMI_pm_procedure_running);
    leavedos(25);
  }
  _eflags = eflags_VIF(_eflags);
  copy_context(&DPMI_pm_stack[DPMI_pm_procedure_running++], scp, 0);
}

static void restore_pm_regs(struct sigcontext *scp)
{
  if (DPMI_pm_procedure_running > DPMI_max_rec_pm_func ||
    DPMI_pm_procedure_running < 1) {
    error("DPMI: DPMI_pm_procedure_running = 0x%x\n",DPMI_pm_procedure_running);
    leavedos(25);
  }
  copy_context(scp, &DPMI_pm_stack[--DPMI_pm_procedure_running], -1);
  if (_eflags & VIF) {
    if (!isset_IF())
      D_printf("DPMI: set IF on restore_pm_regs\n");
    set_IF();
  } else {
    if (isset_IF())
      D_printf("DPMI: clear IF on restore_pm_regs\n");
    clear_IF();
  }
}

static void __fake_pm_int(struct sigcontext *scp)
{
  D_printf("DPMI: fake_pm_int() called, dpmi_pm=0x%02x\n", in_dpmi_pm());
  save_rm_regs();
  pm_to_rm_regs(scp, ~0);
  REG(cs) = DPMI_SEG;
  REG(eip) = DPMI_OFF + HLT_OFF(DPMI_return_from_dos);
  dpmi_set_pm(0);
}

void fake_pm_int(void)
{
  if (fault_cnt)
    dosemu_error("fake_pm_int called from within the signal context\n");
  __fake_pm_int(&DPMI_CLIENT.stack_frame);
}

static void get_ext_API(struct sigcontext *scp)
{
      char *ptr = SEL_ADR_CLNT(_ds, _esi, DPMI_CLIENT.is_32);
      D_printf("DPMI: GetVendorAPIEntryPoint: %s\n", ptr);
      if (!strcmp("VIRTUAL SUPPORT", ptr)) {
	_LO(ax) = 0;
      } else
      if ((!strcmp("PHARLAP.HWINT_SUPPORT", ptr))||(!strcmp("PHARLAP.CE_SUPPORT", ptr))) {
	_LO(ax) = 0;
      } else {
	if (!(_LWORD(eax)==0x168a))
	  _eax = 0x8001;
	_eflags |= CF;
      }
}

static int ResizeDescriptorBlock(struct sigcontext *scp,
 unsigned short begin_selector, unsigned long length)
{
    unsigned short num_descs, old_num_descs;
    unsigned int old_length, base;
    int i;

    if (!ValidAndUsedSelector(begin_selector)) return 0;
    base = GetSegmentBase(begin_selector);
    old_length = GetSegmentLimit(begin_selector) + 1;
    old_num_descs = (old_length ? (DPMI_CLIENT.is_32 ? 1 : (old_length/0x10000 +
				((old_length%0x10000) ? 1 : 0))) : 0);
    num_descs = (length ? (DPMI_CLIENT.is_32 ? 1 : (length/0x10000 +
				((length%0x10000) ? 1 : 0))) : 0);

    if (num_descs > old_num_descs) {
	/* grow block. This can fail so do this before anything else. */
	if (! AllocateDescriptorsAt(begin_selector + (old_num_descs<<3),
	    num_descs - old_num_descs)) {
	    _LWORD(eax) = 0x8011;
	    _LWORD(ebx) = old_length >> 4;
	    D_printf("DPMI: Unable to allocate %i descriptors starting at 0x%x\n",
		num_descs - old_num_descs, begin_selector + (old_num_descs<<3));
	    return 0;
	}
	/* last descriptor has a valid base, lets adjust the limit */
	if (SetSegmentLimit(begin_selector + ((old_num_descs-1)<<3), 0xffff))
	    return 0;
        /* init all the newly allocated descs, including the last one */
	for (i = old_num_descs; i < num_descs; i++) {
	    if (SetSelector(begin_selector + (i<<3), base+i*0x10000,
		    0xffff, DPMI_CLIENT.is_32,
		    MODIFY_LDT_CONTENTS_DATA, 0, 0, 0, 0)) return 0;
	}
    }
    if (old_num_descs > num_descs) {
	/* shrink block */
	for (i = num_descs; i < old_num_descs; i++) {
	    FreeDescriptor(begin_selector + (i<<3));
	    FreeSegRegs(scp, begin_selector + (i<<3));
	}
    }

    if (num_descs > 0) {
	/* adjust the limit of the leading descriptor */
	if (SetSegmentLimit(begin_selector, length-1)) return 0;
    }
    if (num_descs > 1) {
	/* now adjust the last descriptor. Base is already set. */
	if (SetSegmentLimit(begin_selector + ((num_descs-1)<<3),
	    (length%0x10000 ? (length%0x10000)-1 : 0xffff))) return 0;
    }

    return 1;
}

DPMI_INTDESC dpmi_get_interrupt_vector(unsigned char num)
{
    DPMI_INTDESC desc;
    desc.selector = DPMI_CLIENT.Interrupt_Table[num].selector;
    desc.offset32 = DPMI_CLIENT.Interrupt_Table[num].offset;
    return desc;
}

void dpmi_set_interrupt_vector(unsigned char num, DPMI_INTDESC desc)
{
    DPMI_CLIENT.Interrupt_Table[num].selector = desc.selector;
    DPMI_CLIENT.Interrupt_Table[num].offset = desc.offset32;
}

dpmi_pm_block DPMImalloc(unsigned long size)
{
    dpmi_pm_block dummy, *ptr;
    memset(&dummy, 0, sizeof(dummy));
    ptr = DPMI_malloc(DPMI_CLIENT.pm_block_root, size);
    if (ptr)
	return *ptr;
    return dummy;
}
dpmi_pm_block DPMImallocLinear(unsigned long base, unsigned long size, int committed)
{
    dpmi_pm_block dummy, *ptr;
    memset(&dummy, 0, sizeof(dummy));
    ptr = DPMI_mallocLinear(DPMI_CLIENT.pm_block_root, base, size, committed);
    if (ptr)
	return *ptr;
    return dummy;
}
int DPMIfree(unsigned long handle)
{
    return DPMI_free(DPMI_CLIENT.pm_block_root, handle);
}
dpmi_pm_block DPMIrealloc(unsigned long handle, unsigned long size)
{
    dpmi_pm_block dummy, *ptr;
    memset(&dummy, 0, sizeof(dummy));
    ptr = DPMI_realloc(DPMI_CLIENT.pm_block_root, handle, size);
    if (ptr)
	return *ptr;
    return dummy;
}
dpmi_pm_block DPMIreallocLinear(unsigned long handle, unsigned long size,
  int committed)
{
    dpmi_pm_block dummy, *ptr;
    memset(&dummy, 0, sizeof(dummy));
    ptr = DPMI_reallocLinear(DPMI_CLIENT.pm_block_root, handle, size, committed);
    if (ptr)
	return *ptr;
    return dummy;
}
void DPMIfreeAll(void)
{
    return DPMI_freeAll(DPMI_CLIENT.pm_block_root);
}
int DPMIMapConventionalMemory(unsigned long handle, unsigned long offset,
			  unsigned long low_addr, unsigned long cnt)
{
    return DPMI_MapConventionalMemory(DPMI_CLIENT.pm_block_root,
	handle, offset, low_addr, cnt);
}
int DPMISetPageAttributes(unsigned long handle, int offs, us attrs[], int count)
{
    return DPMI_SetPageAttributes(DPMI_CLIENT.pm_block_root,
	handle, offs, attrs, count);
}
int DPMIGetPageAttributes(unsigned long handle, int offs, us attrs[], int count)
{
    return DPMI_GetPageAttributes(DPMI_CLIENT.pm_block_root,
	handle, offs, attrs, count);
}

static int get_dr(pid_t pid, int i, unsigned int *dri)
{
  *dri = ptrace(PTRACE_PEEKUSER, pid,
		(void *)offsetof(struct user, u_debugreg[i]), 0);
  D_printf("DPMI: ptrace peek user dr%d=%x\n", i, *dri);
  return *dri != -1 || errno == 0;
}

static int set_dr(pid_t pid, int i, unsigned long dri)
{
  int r = ptrace(PTRACE_POKEUSER, pid,
		 (void *)offsetof(struct user, u_debugreg[i]), (void *)dri);
  D_printf("DPMI: ptrace poke user r=%d dr%d=%lx\n", r, i, dri);
  return r == 0;
}

static int dpmi_debug_breakpoint(int op, struct sigcontext *scp)
{
  pid_t pid, vpid;
  int err, r, status;

  if (debug_level('M'))
  {
    switch(op) {
    case 0:
      D_printf("DPMI: Set breakpoint type %x size %x at %04x%04x\n",
	_HI(dx),_LO(dx),_LWORD(ebx),_LWORD(ecx));
    case 1:
      D_printf("DPMI: Clear breakpoint %x\n",_LWORD(ebx));
    case 2:
      D_printf("DPMI: Breakpoint %x state\n",_LWORD(ebx));
    case 3:
      D_printf("DPMI: Reset breakpoint %x\n",_LWORD(ebx));
    }
  }

  if (op == 0) {
    err = 0x21; /* invalid value (in DL or DH) */
    if (_LO(dx) == 0 || _LO(dx) == 3 || _LO(dx) > 4 || _HI(dx) > 2)
      return err;
    err = 0x16; /* too many breakpoints */
  } else {
    err = 0x23; /* invalid handle */
    if (_LWORD(ebx) > 3)
      return err;
  }

#ifdef X86_EMULATOR
  if (config.cpuemu>3) {
    e_dpmi_b0x(op,scp);
    return 0;
  }
#endif

  pid = getpid();
  vpid = fork();
  if (vpid == (pid_t)-1)
    return err;
  if (vpid == 0) {
    unsigned int dr6, dr7;
    /* child ptraces parent */
    r = ptrace(PTRACE_ATTACH, pid, 0, 0);
    D_printf("DPMI: ptrace attach %d op=%d\n", r, op);
    if (r == -1)
      _exit(err);
    do {
      r = waitpid(pid, &status, 0);
    } while (r == pid && !WIFSTOPPED(status));
    if (r == pid) switch (op) {
      case 0: {   /* set */
	int i;
	if(get_dr(pid, 7, &dr7)) for (i=0; i<4; i++) {
	  if ((~dr7 >> (i*2)) & 3) {
	    unsigned mask;
	    if (!set_dr(pid, i, (_LWORD(ebx) << 16) | _LWORD(ecx))) {
	      err = 0x25;
	      break;
	    }
	    dr7 |= (3 << (i*2));
	    mask = _HI(dx) & 3; if (mask==2) mask++;
	    mask |= ((_LO(dx)-1) << 2) & 0x0c;
	    dr7 |= mask << (i*4 + 16);
	    if (set_dr(pid, 7, dr7))
	      err = i;
	    break;
	  }
	}
	break;
      }
      case 1:   /* clear */
	if(get_dr(pid, 6, &dr6) && get_dr(pid, 7, &dr7)) {
	  int i = _LWORD(ebx);
	  dr6 &= ~(1 << i);
	  dr7 &= ~(3 << (i*2));
	  dr7 &= ~(15 << (i*4+16));
	  if (set_dr(pid, 6, dr6) && set_dr(pid, 7, dr7))
	    err = 0;
	  break;
	}
      case 2:   /* get */
	if(get_dr(pid, 6, &dr6))
	  err = (dr6 >> _LWORD(ebx)) & 1;
        break;
      case 3:   /* reset */
	if(get_dr(pid, 6, &dr6)) {
          dr6 &= ~(1 << _LWORD(ebx));
          if (set_dr(pid, 6, dr6))
	    err = 0;
	}
        break;
    }
    ptrace(PTRACE_DETACH, pid, 0, 0);
    D_printf("DPMI: ptrace detach\n");
    _exit(err);
  }
  D_printf("DPMI: waitpid start\n");
  r = waitpid(vpid, &status, 0);
  if (r != vpid || !WIFEXITED(status))
    return err;
  err = WEXITSTATUS(status);
  if (err >= 0 && err < 4) {
    if (op == 0)
      _LWORD(ebx) = err;
    else if (op == 2)
      _LWORD(eax) = err;
    err = 0;
  }
  D_printf("DPMI: waitpid end, err=%#x, op=%d\n", err, op);
  return err;
}

far_t DPMI_allocate_realmode_callback(u_short sel, int offs, u_short rm_sel,
	int rm_offs)
{
  int i;
  far_t ret = {};
  u_short rm_seg, rm_off;
  for (i=0; i< 0x10; i++)
    if ((DPMI_CLIENT.realModeCallBack[i].selector == 0) &&
        (DPMI_CLIENT.realModeCallBack[i].offset == 0))
      break;
  if (i >= 0x10) {
    D_printf("DPMI: Allocate real mode call back address failed.\n");
    return ret;
  }
  if (!(DPMI_CLIENT.realModeCallBack[i].rm_ss_selector
	     = AllocateDescriptors(1))) {
    D_printf("DPMI: Allocate real mode call back address failed.\n");
    return ret;
  }

  DPMI_CLIENT.realModeCallBack[i].selector = sel;
  DPMI_CLIENT.realModeCallBack[i].offset = offs;
  DPMI_CLIENT.realModeCallBack[i].rmreg_selector = rm_sel;
  DPMI_CLIENT.realModeCallBack[i].rmreg_offset = rm_offs;
  DPMI_CLIENT.realModeCallBack[i].rmreg = SEL_ADR(rm_sel, rm_offs);
  rm_seg = DPMI_CLIENT.rmcb_seg;
  rm_off = DPMI_CLIENT.rmcb_off + i;
  D_printf("DPMI: Allocate realmode callback for %#04x:%#08x use #%i callback address, %#4x:%#4x\n",
		DPMI_CLIENT.realModeCallBack[i].selector,
		DPMI_CLIENT.realModeCallBack[i].offset,i,
		rm_seg, rm_off);
  ret.segment = rm_seg;
  ret.offset = rm_off;
  return ret;
}

int DPMI_free_realmode_callback(u_short seg, u_short off)
{
  if ((seg == DPMI_CLIENT.rmcb_seg)
        && (off >= DPMI_CLIENT.rmcb_off &&
	    off < DPMI_CLIENT.rmcb_off + 0x10)) {
    int i = off - DPMI_CLIENT.rmcb_off;
    D_printf("DPMI: Free realmode callback #%i\n", i);
    DPMI_CLIENT.realModeCallBack[i].selector = 0;
    DPMI_CLIENT.realModeCallBack[i].offset = 0;
    FreeDescriptor(DPMI_CLIENT.realModeCallBack[i].rm_ss_selector);
    return 0;
  }
  return -1;
}

int DPMI_get_save_restore_address(far_t *raddr, struct pmaddr_s *paddr)
{
      raddr->segment = DPMI_SEG;
      raddr->offset = DPMI_OFF + HLT_OFF(DPMI_save_restore_rm);
      paddr->selector = dpmi_sel();
      paddr->offset = DPMI_SEL_OFF(DPMI_save_restore_pm);
      return max(sizeof(struct RealModeCallStructure), 52); /* size to hold all registers */
}

int DPMI_allocate_specific_ldt_descriptor(unsigned short selector)
{
    if (!AllocateDescriptorsAt(selector, 1))
	return -1;
    return 0;
}

static void do_int31(struct sigcontext *scp)
{
#if 0
/* old way to use DPMI API, as per specs */
#define API_32(s) DPMI_CLIENT.is_32
#else
/* allow 16bit clients to access the 32bit API. dosemu's DPMI extension. */
#define API_32(s) (Segments[(s)->cs >> 3].is_32 || DPMI_CLIENT.is_32)
#endif
#define API_16_32(x) (API_32(scp) ? (x) : (x) & 0xffff)
#define SEL_ADR_X(s, a) SEL_ADR_LDT(s, a, API_32(scp))

  if (debug_level('M')) {
    D_printf("DPMI: int31, ax=%04x, ebx=%08x, ecx=%08x, edx=%08x\n",
	_LWORD(eax),_ebx,_ecx,_edx);
    D_printf("        edi=%08x, esi=%08x, ebp=%08x, esp=%08x\n"
	     "        eip=%08x, eflags=%08lx\n",
	_edi,_esi,_ebp,_esp,_eip,eflags_VIF(_eflags));
    D_printf("        cs=%04x, ds=%04x, ss=%04x, es=%04x, fs=%04x, gs=%04x\n",
	_cs,_ds,_ss,_es,_fs,_gs);
  }

  _eflags &= ~CF;
  switch (_LWORD(eax)) {
  case 0x0000:
    if (!(_LWORD(eax) = AllocateDescriptors(_LWORD(ecx)))) {
      _LWORD(eax) = 0x8011;
      _eflags |= CF;
    }
    break;
  case 0x0001:
    CHECK_SELECTOR(_LWORD(ebx));
    if (FreeDescriptor(_LWORD(ebx))){
      _LWORD(eax) = 0x8022;
      _eflags |= CF;
      break;
    }
    /* do it dpmi 1.00 host\'s way */
    FreeSegRegs(scp, _LWORD(ebx));
    break;
  case 0x0002:
    if (!(_LWORD(eax)=ConvertSegmentToDescriptor(_LWORD(ebx)))) {
      _LWORD(eax) = 0x8011;
      _eflags |= CF;
    }
    break;
  case 0x0003:
    _LWORD(eax) = GetNextSelectorIncrementValue();
    break;
  case 0x0004:	/* Reserved lock selector, see interrupt list */
  case 0x0005:	/* Reserved unlock selector, see interrupt list */
    break;
  case 0x0006:
    CHECK_SELECTOR(_LWORD(ebx));
    {
      unsigned int baddress = GetSegmentBase(_LWORD(ebx));
      _LWORD(edx) = (us)(baddress & 0xffff);
      _LWORD(ecx) = (us)(baddress >> 16);
    }
    break;
  case 0x0007:
    CHECK_SELECTOR(_LWORD(ebx));
    if (SetSegmentBaseAddress(_LWORD(ebx), (_LWORD(ecx))<<16 | (_LWORD(edx)))) {
      _eflags |= CF;
      _LWORD(eax) = 0x8025;
    }
    break;
  case 0x0008:
    CHECK_SELECTOR(_LWORD(ebx));
    if (SetSegmentLimit(_LWORD(ebx), ((unsigned long)(_LWORD(ecx))<<16) | (_LWORD(edx)))) {
      _eflags |= CF;
      _LWORD(eax) = 0x8025;
    }
    break;
  case 0x0009:
    CHECK_SELECTOR(_LWORD(ebx));
    { int x;
      if ((x=SetDescriptorAccessRights(_LWORD(ebx), _LWORD(ecx))) !=0) {
        if (x == -1) _LWORD(eax) = 0x8021;
        else if (x == -2) _LWORD(eax) = 0x8022;
        else _LWORD(eax) = 0x8025;
        _eflags |= CF;
      }
    }
    break;
  case 0x000a:
    CHECK_SELECTOR(_LWORD(ebx));
    if (!(_LWORD(eax) = CreateAliasDescriptor(_LWORD(ebx)))) {
       _LWORD(eax) = 0x8011;
      _eflags |= CF;
    }
    break;
  case 0x000b:
    GetDescriptor(_LWORD(ebx), SEL_ADR_X(_es, _edi));
    break;
  case 0x000c:
    if (SetDescriptor(_LWORD(ebx), SEL_ADR_X(_es, _edi))) {
      _LWORD(eax) = 0x8022;
      _eflags |= CF;
      break;
    }
    /* DPMI-1.0 requires us to reload segregs */
    if (Segments[_LWORD(ebx) >> 3].not_present)
      FreeSegRegs(scp, _LWORD(ebx));
    break;
  case 0x000d:
    if (DPMI_allocate_specific_ldt_descriptor(_LWORD(ebx))) {
      _LWORD(eax) = 0x8022;
      _eflags |= CF;
    }
    break;
  case 0x000e: {
      int i;
      struct sel_desc_s *array = SEL_ADR_X(_es, _edi);
      for (i = 0; i < _LWORD(ecx); i++) {
        if (GetDescriptor(array[i].selector, array[i].descriptor) == -1)
	  break;
      }
      if (i < _LWORD(ecx)) {
        _LWORD(eax) = 0x8022;
        _eflags |= CF;
      }
      _LWORD(ecx) = i;
    }
    break;
  case 0x000f: {
      int i;
      struct sel_desc_s *array = SEL_ADR_X(_es, _edi);
      for (i = 0; i < _LWORD(ecx); i++) {
        if (SetDescriptor(array[i].selector, array[i].descriptor) == -1)
	  break;
      }
      if (i < _LWORD(ecx)) {
        _LWORD(eax) = 0x8022;
        _eflags |= CF;
      }
      _LWORD(ecx) = i;
    }
    break;

  case 0x0100:			/* Dos allocate memory */
  case 0x0101:			/* Dos free memory */
  case 0x0102:			/* Dos resize memory */
    {
        D_printf("DPMI: call DOS memory service AX=0x%04X, BX=0x%04x, DX=0x%04x\n",
                  _LWORD(eax), _LWORD(ebx), _LWORD(edx));

	save_rm_regs();
	REG(eflags) = eflags_VIF(_eflags);
	REG(ebx) = _LWORD(ebx);
	REG(es) = GetSegmentBase(_LWORD(edx)) >> 4;

	switch(_LWORD(eax)) {
	  case 0x0100: {
	    unsigned short begin_selector, num_descs;
	    unsigned long length;
	    int i;

	    length = _LWORD(ebx) << 4;
	    num_descs = (length ? (DPMI_CLIENT.is_32 ? 1 : (length/0x10000 +
					((length%0x10000) ? 1 : 0))) : 0);
	    if (!num_descs) goto err;

	    if (!(begin_selector = AllocateDescriptors(num_descs))) goto err;
	    _LWORD(edx) = begin_selector;

	    if (SetSelector(begin_selector, 0, length-1, DPMI_CLIENT.is_32,
			    MODIFY_LDT_CONTENTS_DATA, 0, 0, 0, 0)) goto err;
	    for(i = 1; i < num_descs - 1; i++) {
		if (SetSelector(begin_selector + (i<<3), 0, 0xffff,
		    DPMI_CLIENT.is_32, MODIFY_LDT_CONTENTS_DATA, 0, 0, 0, 0))
			goto err;
	    }
	    if (num_descs > 1) {
		if (SetSelector(begin_selector + ((num_descs-1)<<3), 0,
			    (length%0x10000 ? (length%0x10000)-1 : 0xffff),
			    DPMI_CLIENT.is_32, MODIFY_LDT_CONTENTS_DATA, 0, 0, 0, 0))
		    goto err;
	    }

	    LWORD(eax) = 0x4800;
	  }
	  break;

	  case 0x0101:
	    if (!ResizeDescriptorBlock(scp, _LWORD(edx), 0))
		goto err;

	    LWORD(eax) = 0x4900;
	    break;

	  case 0x0102: {
	    unsigned long old_length;

	    if (!ValidAndUsedSelector(_LWORD(edx))) goto err;
	    old_length = GetSegmentLimit(_LWORD(edx)) + 1;
	    if (!ResizeDescriptorBlock(scp, _LWORD(edx), _LWORD(ebx) << 4))
		goto err;
	    _LWORD(ebx) = old_length >> 4; /* in case of a failure */

	    LWORD(eax) = 0x4a00;
	  }
	  break;
	}

	REG(cs) = DPMI_SEG;
	REG(eip) = DPMI_OFF + HLT_OFF(DPMI_return_from_dos_memory);
	dpmi_set_pm(0);
	return do_int(0x21); /* call dos for memory service */

err:
        D_printf("DPMI: DOS memory service failed\n");
	_eflags |= CF;
	restore_rm_regs();
	dpmi_set_pm(1);
    }
    break;
  case 0x0200:	/* Get Real Mode Interrupt Vector */
    _LWORD(ecx) = ISEG(_LO(bx));
    _LWORD(edx) = IOFF(_LO(bx));
    D_printf("DPMI: Getting RM vec %#x = %#x:%#x\n", _LO(bx),_LWORD(ecx),_LWORD(edx));
    break;
  case 0x0201:	/* Set Real Mode Interrupt Vector */
    SETIVEC(_LO(bx), _LWORD(ecx), _LWORD(edx));
    D_printf("DPMI: Setting RM vec %#x = %#x:%#x\n", _LO(bx),_LWORD(ecx),_LWORD(edx));
    break;
  case 0x0202:	/* Get Processor Exception Handler Vector */
    _LWORD(ecx) = DPMI_CLIENT.Exception_Table[_LO(bx)].selector;
    _edx = DPMI_CLIENT.Exception_Table[_LO(bx)].offset;
    D_printf("DPMI: Getting Excp %#x = %#x:%#x\n", _LO(bx),_LWORD(ecx),_edx);
    break;
  case 0x0203:	/* Set Processor Exception Handler Vector */
    D_printf("DPMI: Setting Excp %#x = %#x:%#x\n", _LO(bx),_LWORD(ecx),_edx);
    DPMI_CLIENT.Exception_Table[_LO(bx)].selector = _LWORD(ecx);
    DPMI_CLIENT.Exception_Table[_LO(bx)].offset = API_16_32(_edx);
    break;
  case 0x0204: {	/* Get Protected Mode Interrupt vector */
      DPMI_INTDESC desc = dpmi_get_interrupt_vector(_LO(bx));
      _LWORD(ecx) = desc.selector;
      _edx = desc.offset32;
      D_printf("DPMI: Get Prot. vec. bx=%x sel=%x, off=%x\n", _LO(bx), _LWORD(ecx), _edx);
    }
    break;
  case 0x0205:	/* Set Protected Mode Interrupt vector */
    DPMI_CLIENT.Interrupt_Table[_LO(bx)].selector = _LWORD(ecx);
    DPMI_CLIENT.Interrupt_Table[_LO(bx)].offset = API_16_32(_edx);
    D_printf("DPMI: Put Prot. vec. bx=%x sel=%x, off=%x\n", _LO(bx),
      _LWORD(ecx), DPMI_CLIENT.Interrupt_Table[_LO(bx)].offset);
    break;
  case 0x0300:	/* Simulate Real Mode Interrupt */
  case 0x0301:	/* Call Real Mode Procedure With Far Return Frame */
  case 0x0302:	/* Call Real Mode Procedure With Iret Frame */
    save_rm_regs();
    {
      struct RealModeCallStructure *rmreg = SEL_ADR_X(_es, _edi);
      us *ssp;
      unsigned int rm_ssp, rm_sp;
      int i, rmask = ~((1 << cs_INDEX) | (1 << eip_INDEX));

      D_printf("DPMI: RealModeCallStructure at %p\n", rmreg);
      if (rmreg->ss == 0 && rmreg->sp == 0)
        rmask &= ~((1 << esp_INDEX) | (1 << ss_INDEX));
      DPMI_restore_rm_regs(rmreg, rmask);
      REG(eflags) |= dpmi_mhp_TF;

      ssp = (us *) SEL_ADR(_ss, _esp);
      rm_ssp = SEGOFF2LINEAR(REG(ss), 0);
      rm_sp = LWORD(esp);
      for (i=0;i<(_LWORD(ecx)); i++)
	pushw(rm_ssp, rm_sp, *(ssp+(_LWORD(ecx)) - 1 - i));
      LWORD(esp) -= 2 * (_LWORD(ecx));
      dpmi_set_pm(0);
      REG(cs) = DPMI_SEG;
      LWORD(eip) = DPMI_OFF + HLT_OFF(DPMI_return_from_realmode);
      switch (_LWORD(eax)) {
        case 0x0300:
          if (_LO(bx)==0x21)
            D_printf("DPMI: int 0x21 fn %04x\n",LWORD(eax));
	  do_int(_LO(bx));
	  break;
        case 0x0301:
	  fake_call_to(rmreg->cs, rmreg->ip);
	  break;
        case 0x0302:
	  fake_int_to(rmreg->cs, rmreg->ip);
	  break;
      }

/* --------------------------------------------------- 0x300:
     RM |  FC90C   |
	| dpmi_seg |
	|  flags   |
	| cx words |
   --------------------------------------------------- */
    }
#ifdef SHOWREGS
    if (debug_level('e')==0) {
      set_debug_level('g', debug_level('g') + 1);
      show_regs(__FILE__, __LINE__);
      set_debug_level('g', debug_level('g') - 1);
    }
#endif
    break;
  case 0x0303:	/* Allocate realmode call back address */
    {
      far_t rmc = DPMI_allocate_realmode_callback(_ds, API_16_32(_esi),
        _es, API_16_32(_edi));
      if (rmc.segment == 0 && rmc.offset == 0) {
        _eflags |= CF;
      } else {
        _LWORD(ecx) = rmc.segment;
        _LWORD(edx) = rmc.offset;
      }
    }
    break;
  case 0x0304: /* free realmode call back address */
    {
      int err = DPMI_free_realmode_callback(_LWORD(ecx), _LWORD(edx));
      if (err)
        _eflags |= CF;
    }
    break;
  case 0x0305: {	/* Get State Save/Restore Adresses */
      far_t raddr;
      struct pmaddr_s paddr;
      _LWORD(eax) = DPMI_get_save_restore_address(&raddr, &paddr);
      _LWORD(ebx) = raddr.segment;
      _LWORD(ecx) = raddr.offset;
      _LWORD(esi) = paddr.selector;
      _edi = paddr.offset;
    break;
  }
  case 0x0306:	/* Get Raw Mode Switch Adresses */
      _LWORD(ebx) = DPMI_SEG;
      _LWORD(ecx) = DPMI_OFF + HLT_OFF(DPMI_raw_mode_switch_rm);
      _LWORD(esi) = dpmi_sel();
      _edi = DPMI_SEL_OFF(DPMI_raw_mode_switch_pm);
    break;
  case 0x0400:	/* Get Version */
    _LWORD(eax) = DPMI_VERSION << 8 | DPMI_DRIVER_VERSION;
    _LO(bx) = 5;
    _LO(cx) = vm86s.cpu_type;
    _LWORD(edx) = 0x0870; /* PIC base imaster/slave interrupt */
    break;
  case 0x0401:			/* Get DPMI Capabilities 1.0 */
      {
	  char *buf = (char *)SEL_ADR(_es, _edi);
	  /*
	   * Our capabilities include:
	   * conventional memory mapping,
	   * demand zero fill,
	   * write-protect client,
	   * write-protect host.
	   */
	  _LWORD(eax) = 0x78;
	  _LWORD(ecx) = 0;
	  _LWORD(edx) = 0;
	  *buf = DPMI_VERSION;
	  *(buf+1) = DPMI_DRIVER_VERSION;
	  sprintf(buf+2, "DOSEMU Version %d.%d\n", VERSION, SUBLEVEL);
      }
    break;

  case 0x0500:
    GetFreeMemoryInformation(SEL_ADR_X(_es, _edi));
    break;
  case 0x0501:	/* Allocate Memory Block */
    {
      dpmi_pm_block block;
      unsigned int mem_required = (_LWORD(ebx))<<16 | (_LWORD(ecx));

      block = DPMImalloc(mem_required);
      if (!block.size) {
	D_printf("DPMI: client allocate memory failed.\n");
	_eflags |= CF;
	break;
      }
      D_printf("DPMI: malloc attempt for siz 0x%08x\n", (_LWORD(ebx))<<16 | (_LWORD(ecx)));
      D_printf("      malloc returns address %#x\n", block.base);
      D_printf("                using handle 0x%08x\n",block.handle);
      _LWORD(edi) = (block.handle)&0xffff;
      _LWORD(esi) = ((block.handle) >> 16) & 0xffff;
      _LWORD(ecx) = block.base & 0xffff;
      _LWORD(ebx) = (block.base >> 16) & 0xffff;
    }
    break;
  case 0x0502:	/* Free Memory Block */
    {
	D_printf(" DPMI: Free Mem Blk. for handle %08x\n",(_LWORD(esi))<<16 | (_LWORD(edi)));

        if(DPMIfree((_LWORD(esi))<<16 | (_LWORD(edi)))) {
	    D_printf("DPMI: client attempt to free a non exist handle\n");
	    _eflags |= CF;
	    break;
	}
    }
    break;
  case 0x0503:	/* Resize Memory Block */
    {
	unsigned newsize, handle;
	dpmi_pm_block block;
	handle = (_LWORD(esi))<<16 | (_LWORD(edi));
	newsize = (_LWORD(ebx)<<16 | _LWORD(ecx));
	D_printf("DPMI: Realloc to size %x\n", (_LWORD(ebx)<<16 | _LWORD(ecx)));
	D_printf("DPMI: For Mem Blk. for handle   0x%08x\n", handle);

	block = DPMIrealloc(handle, newsize);
	if (!block.size) {
	    D_printf("DPMI: client resize memory failed\n");
	    _eflags |= CF;
	    break;
	}
	D_printf("DPMI: realloc attempt for siz 0x%08x\n", newsize);
	D_printf("      realloc returns address %#x\n", block.base);
	_LWORD(ecx) = (unsigned long)(block.base) & 0xffff;
	_LWORD(ebx) = ((unsigned long)(block.base) >> 16) & 0xffff;
    }
    break;
  case 0x0504:			/* Allocate linear mem, 1.0 */
      {
	  unsigned int base_address = _ebx;
	  dpmi_pm_block block;
	  unsigned long length = _ecx;
	  if (!length) {
	      _eflags |= CF;
	      _LWORD(eax) = 0x8021;
	      break;
	  }
	  if (base_address & 0xfff) {
	      _eflags |= CF;
	      _LWORD(eax) = 0x8025; /* not page aligned */
	      break;
	  }
	  block = DPMImallocLinear(base_address, length, _edx & 1);
	  if (!block.size) {
	      if (!base_address)
		  _LWORD(eax) = 0x8013;	/* mem not available */
	      else
		  _LWORD(eax) = 0x8012;	/* linear mem not avail. */
	      _eflags |= CF;
	      break;
	  }
	  _ebx = block.base;
	  _esi = block.handle;
	  D_printf("DPMI: allocate linear mem attempt for siz 0x%08x at 0x%08x (%s)\n",
		   _ecx, base_address, _edx ? "committed" : "uncommitted");
	  D_printf("      malloc returns address %#x\n", block.base);
	  D_printf("                using handle 0x%08x\n",block.handle);
	  break;
      }
  case 0x0505:			/* Resize memory block, 1.0 */
    {
	unsigned long newsize, handle;
	dpmi_pm_block *old_block, block;
	unsigned short *sel_array;
	unsigned long old_base, old_len;

/* JES Unsure of ASSUMING sel_array OK to be nit to NULL */
	sel_array = NULL;
	handle = _esi;
	newsize = _ecx;

	if (!newsize) {
	    _eflags |= CF;
	    _LWORD(eax) = 0x8021; /* invalid value */
	    break;
	}

	D_printf("DPMI: Resize linear mem to size %lx, flags %x\n", newsize, _edx);
	D_printf("DPMI: For Mem Blk. for handle   0x%08lx\n", handle);
	old_block = lookup_pm_block(DPMI_CLIENT.pm_block_root, handle);
	if(!old_block) {
	    _eflags |= CF;
	    _LWORD(eax) = 0x8023; /* invalid handle */
	    break;
	}
	old_base = (unsigned long)old_block->base;
	old_len = old_block->size;

	if(_edx & 0x2) {		/* update descriptor required */
	    sel_array = SEL_ADR_X(_es, _ebx);
	    D_printf("DPMI: update descriptor required\n");
	}
	block = DPMIreallocLinear(handle, newsize, _edx & 1);
	if (!block.size) {
	    _LWORD(eax) = 0x8012;
	    _eflags |= CF;
	    break;
	}
	_ebx = (unsigned long)block.base;
	_esi = block.handle;
	if(_edx & 0x2)	{	/* update descriptor required */
	    int i;
	    unsigned short sel;
	    unsigned long sel_base;
	    for(i=0; i< _edi; i++) {
		sel = sel_array[i];
		if (Segments[sel >> 3].used == 0)
		    continue;
		if (Segments[sel >> 3].type & MODIFY_LDT_CONTENTS_STACK) {
		    if(Segments[sel >> 3].is_big)
			sel_base = Segments[sel>>3].base_addr +
			    Segments[sel>>3].limit*DPMI_page_size-1;
		    else
			sel_base = Segments[sel>>3].base_addr + Segments[sel>>3].limit - 1;
		}else
		    sel_base = Segments[sel>>3].base_addr;
		if ((old_base <= sel_base) &&
		    ( sel_base < (old_base+old_len)))
		    SetSegmentBaseAddress(sel,
					  Segments[sel>>3].base_addr +
					  (unsigned long)block.base -
					  old_base);
	    }
	}
    }
    break;
  case 0x0509:			/* Map conventional memory,1.0 */
    {
	unsigned long low_addr, handle, offset;

	handle = _esi;
	low_addr = _edx;
	offset = _ebx;

	if (low_addr > 0xf0000) {
	    _eflags |= CF;
	    _LWORD(eax) = 0x8003; /* system integrity */
	    break;
	}

	if ((low_addr & 0xfff) || (offset & 0xfff)) {
	    _eflags |= CF;
	    _LWORD(eax) = 0x8025; /* invalid linear address */
	    break;
	}

	D_printf("DPMI: Map conventional mem for handle %ld, offset %lx at low address %lx\n", handle, offset, low_addr);
	switch (DPMIMapConventionalMemory(handle, offset, low_addr, _ecx)) {
	  case -2:
	    _eflags |= CF;
	    _LWORD(eax) = 0x8023; /* invalid handle */
	    break;
	  case -1:
	    _LWORD(eax) = 0x8001;
	    _eflags |= CF;
	    break;
	}
    }
    break;
  case 0x050a:	/* Get mem block and base. 10 */
    {
	unsigned long handle;
	dpmi_pm_block *block;
	handle = (_LWORD(esi))<<16 | (_LWORD(edi));

	if((block = lookup_pm_block(DPMI_CLIENT.pm_block_root, handle)) == NULL) {
	    _LWORD(eax) = 0x8023;
	    _eflags |= CF;
	    break;
	}

	_LWORD(edi) = LO_WORD(block->size);
	_LWORD(esi) = HI_WORD(block->size);
	_LWORD(ecx) = LO_WORD(block->base);
	_LWORD(ebx) = HI_WORD(block->base);
    }
    break;
  case 0x0600:	/* Lock Linear Region */
  case 0x0601:	/* Unlock Linear Region */
  case 0x0602:	/* Mark Real Mode Region as Pageable */
  case 0x0603:	/* Relock Real Mode Region */
    break;
  case 0x0604:	/* Get Page Size */
    _LWORD(ebx) = 0;
    _LWORD(ecx) = DPMI_page_size;
    break;
  case 0x0701:	/* Reserved, DISCARD PAGES, see interrupt lst */
    D_printf("DPMI: undoc. func. 0x0701 called\n");
    D_printf("      BX=0x%04x, CX=0x%04x, SI=0x%04x, DI=0x%04x\n",
			_LWORD(ebx), _LWORD(ecx), _LWORD(esi), _LWORD(edi));
    break;
  case 0x0900:	/* Get and Disable Virtual Interrupt State */
    _LO(ax) = isset_IF() ? 1 : 0;
    D_printf("DPMI: Get-and-clear VIF, %i\n", _LO(ax));
    clear_IF();
    break;
  case 0x0901:	/* Get and Enable Virtual Interrupt State */
    _LO(ax) = isset_IF() ? 1 : 0;
    D_printf("DPMI: Get-and-set VIF, %i\n", _LO(ax));
    set_IF();
    break;
  case 0x0902:	/* Get Virtual Interrupt State */
    _LO(ax) = isset_IF() ? 1 : 0;
    D_printf("DPMI: Get VIF, %i\n", _LO(ax));
    break;
  case 0x0a00:	/* Get Vendor Specific API Entry Point */
    get_ext_API(scp);
    break;
  case 0x0b00:	/* Set Debug Breakpoint ->bx=handle(!CF) */
  case 0x0b01:	/* Clear Debug Breakpoint, bx=handle */
  case 0x0b02:	/* Get Debug Breakpoint State, bx=handle->ax=state(!CF) */
  case 0x0b03:	/* Reset Debug Breakpoint, bx=handle */
    {
      int err = dpmi_debug_breakpoint(_LWORD(eax)-0x0b00, scp);
      if (err) {
	_LWORD(eax) = 0x8000 | err;
	_eflags |= CF;
      }
    }
    break;

  case 0x0c00:	/* Install Resident Service Provider Callback */
    {
      struct RSPcall_s *callback = SEL_ADR_X(_es, _edi);
      if (RSP_num >= DPMI_MAX_CLIENTS) {
        _eflags |= CF;
	_LWORD(eax) = 0x8015;
      } else {
        RSP_callbacks[RSP_num].call = *callback;
        DPMI_CLIENT.RSP_installed = 1;
        D_printf("installed Resident Service Provider Callback %i\n", RSP_num);
      }
    }
    break;
  case 0x0c01:	/* Terminate and Stay Resident */
    quit_dpmi(scp, _LO(bx), 1, _LWORD(edx), 1);
    break;

  case 0x0e00:	/* Get Coprocessor Status */
    _LWORD(eax) = 0x4d;
    break;
  case 0x0e01:	/* Set Coprocessor Emulation */
    break;

  case 0x0506:			/* Get Page Attributes */
    D_printf("DPMI: Get Page Attributes for %i pages\n", _ecx);
    if (!DPMIGetPageAttributes(_esi, _ebx, (us *)SEL_ADR(_es, _edx), _ecx))
      _eflags |= CF;
    break;

  case 0x0507:			/* Set Page Attributes */
    D_printf("DPMI: Set Page Attributes for %i pages\n", _ecx);
    if (!DPMISetPageAttributes(_esi, _ebx, (us *)SEL_ADR(_es, _edx), _ecx))
      _eflags |= CF;
    break;

  case 0x0508:	/* Map Device */
    D_printf("DPMI: ERROR: device mapping not supported\n");
    _LWORD(eax) = 0x8001;
    _eflags |= CF;
    break;

  case 0x0700:	/* Reserved,MARK PAGES AS PAGING CANDIDATES, see intr. lst */
  case 0x0702:	/* Mark Page as Demand Paging Candidate */
  case 0x0703:	/* Discard Page Contents */
    D_printf("DPMI: unimplemented int31 func %#x\n",_LWORD(eax));
    break;

  case 0x0800: {	/* create Physical Address Mapping */
      unsigned addr, size, vbase;

      addr = (_LWORD(ebx)) << 16 | (_LWORD(ecx));
      size = (_LWORD(esi)) << 16 | (_LWORD(edi));

      D_printf("DPMI: Map Physical Memory, addr=%#08x size=%#x\n", addr, size);

      vbase = get_hardware_ram(addr);
      if (vbase == -1) {
	_eflags |= CF;
	break;
      }
      _LWORD(ebx) = vbase >> 16;
      _LWORD(ecx) = vbase;
      D_printf("DPMI: getting physical memory area at 0x%x, size 0x%x, "
		     "ret=%#x:%#x\n",
	       addr, size, _LWORD(ebx), _LWORD(ecx));
    }
    break;
  case 0x0801: {	/* free Physical Address Mapping */
      size_t vbase;
      vbase = (_LWORD(ebx)) << 16 | (_LWORD(ecx));
      D_printf("DPMI: Unmap Physical Memory, vbase=%#08zx\n", vbase);
      /* since we have all the necessary physical memory regions
       * pre-mapped permanently, not much to do here. */
    }
    break;

  default:
    D_printf("DPMI: unimplemented int31 func %#x\n",_LWORD(eax));
    _eflags |= CF;
  } /* switch */
  if (_eflags & CF)
    D_printf("DPMI: dpmi function failed, CF=1\n");
}

static void dpmi_realmode_callback(int rmcb_client, int num)
{
    void *sp;
    struct sigcontext *scp = &DPMI_CLIENT.stack_frame;

    if (rmcb_client > current_client || num >= 0x10)
      return;

    D_printf("DPMI: Real Mode Callback for #%i address of client %i (from %i)\n",
      num, rmcb_client, current_client);
    DPMI_save_rm_regs(DPMIclient[rmcb_client].realModeCallBack[num].rmreg);
    save_pm_regs(&DPMI_CLIENT.stack_frame);
    sp = enter_lpms(&DPMI_CLIENT.stack_frame);

    /* the realmode callback procedure will return by an iret */
    /* WARNING - realmode flags can contain the dreadful NT flag which
     * will produce an exception 10 as soon as we return from the
     * callback! */
    _eflags =  REG(eflags)&(~(AC|VM|TF|NT));

    if (DPMI_CLIENT.is_32) {
	unsigned int *ssp = sp;
	*--ssp = get_vFLAGS(_eflags);
	*--ssp = dpmi_sel();
	*--ssp = DPMI_SEL_OFF(DPMI_return_from_rm_callback);
	_esp -= 12;
    } else {
	unsigned short *ssp = sp;
	*--ssp = get_vFLAGS(_eflags);
	*--ssp = dpmi_sel();
	*--ssp = DPMI_SEL_OFF(DPMI_return_from_rm_callback);
	LO_WORD(_esp) -= 6;
    }
    _cs = DPMIclient[rmcb_client].realModeCallBack[num].selector;
    _eip = DPMIclient[rmcb_client].realModeCallBack[num].offset;
    SetSelector(DPMIclient[rmcb_client].realModeCallBack[num].rm_ss_selector,
		(REG(ss)<<4), 0xffff, DPMI_CLIENT.is_32,
		MODIFY_LDT_CONTENTS_DATA, 0, 0, 0, 0);
    _ds = DPMIclient[rmcb_client].realModeCallBack[num].rm_ss_selector;
    _esi = REG(esp);
    _es = DPMIclient[rmcb_client].realModeCallBack[num].rmreg_selector;
    _edi = DPMIclient[rmcb_client].realModeCallBack[num].rmreg_offset;

    clear_IF();
    dpmi_set_pm(1);
}

static void rmcb_hlt(Bit16u off, void *arg)
{
    dpmi_realmode_callback((long)arg, off);
}

static void dpmi_RSP_call(struct sigcontext *scp, int num, int terminating)
{
  unsigned char *code, *data;
  void *sp;
  unsigned long eip;
  if (DPMI_CLIENT.is_32) {
    if ((RSP_callbacks[num].call.code32[5] & 0x88) != 0x88)
      return;
    code = RSP_callbacks[num].call.code32;
    data = RSP_callbacks[num].call.data32;
    eip = RSP_callbacks[num].call.eip;
  } else {
    if ((RSP_callbacks[num].call.code16[5] & 0x88) != 0x88)
      return;
    code = RSP_callbacks[num].call.code16;
    data = RSP_callbacks[num].call.data16;
    eip = RSP_callbacks[num].call.ip;
  }

  if (!terminating) {
    DPMI_CLIENT.RSP_cs[num] = AllocateDescriptors(1);
    SetDescriptor(DPMI_CLIENT.RSP_cs[num], (unsigned int *)code);
    if ((data[5] & 0x88) == 0x80) {
      DPMI_CLIENT.RSP_ds[num] = AllocateDescriptors(1);
      SetDescriptor(DPMI_CLIENT.RSP_ds[num], (unsigned int *)data);
    } else {
      DPMI_CLIENT.RSP_ds[num] = 0;
    }
  }

  save_pm_regs(scp);
  sp = enter_lpms(scp);
  if (DPMI_CLIENT.is_32) {
    unsigned int *ssp = sp;
    *--ssp = in_dpmi_pm();
    *--ssp = dpmi_sel();
    *--ssp = DPMI_SEL_OFF(DPMI_return_from_RSPcall);
    _esp -= 12;
  } else {
    unsigned short *ssp = sp;
    *--ssp = in_dpmi_pm();
    *--ssp = dpmi_sel();
    *--ssp = DPMI_SEL_OFF(DPMI_return_from_RSPcall);
    _LWORD(esp) -= 6;
  }

  _es = _fs = _gs = 0;
  _ds = DPMI_CLIENT.RSP_ds[num];
  _cs = DPMI_CLIENT.RSP_cs[num];
  _eip = eip;
  _eax = terminating;
  _ebx = in_dpmi;

  dpmi_set_pm(1);
}

void dpmi_cleanup(void)
{
  D_printf("DPMI: cleanup\n");
  if (in_dpmi_pm())
    dosemu_error("Quitting DPMI while in_dpmi_pm\n");
  msdos_done();
  FreeAllDescriptors();
  DPMI_free(host_pm_block_root, DPMI_CLIENT.pm_stack->handle);
  hlt_unregister_handler(DPMI_CLIENT.rmcb_off);
  if (!DPMI_CLIENT.RSP_installed && DPMI_CLIENT.pm_block_root) {
    DPMIfreeAll();
    free(DPMI_CLIENT.pm_block_root);
    DPMI_CLIENT.pm_block_root = NULL;
  }

  if (in_dpmi == 1) {
    SETIVEC(0x1c, s_i1c.segment, s_i1c.offset);
    SETIVEC(0x23, s_i23.segment, s_i23.offset);
    SETIVEC(0x24, s_i24.segment, s_i24.offset);

    win31_mode = 0;
  }
  cli_blacklisted = 0;
  in_dpmi--;
}

static void quit_dpmi(struct sigcontext *scp, unsigned short errcode,
    int tsr, unsigned short tsr_para, int dos_exit)
{
  int i;
  int have_tsr = tsr && DPMI_CLIENT.RSP_installed;

  /* this is checked in dpmi_cleanup */
  DPMI_CLIENT.RSP_installed = have_tsr;

  /* do this all before doing RSP call */
  dpmi_set_pm(0);
  if (DPMI_CLIENT.in_dpmi_pm_stack) {
      error("DPMI: Warning: trying to leave DPMI when in_dpmi_pm_stack=%i\n",
        DPMI_CLIENT.in_dpmi_pm_stack);
    DPMI_CLIENT.in_dpmi_pm_stack = 0;
  }

  if (DPMI_CLIENT.RSP_state == 0) {
    DPMI_CLIENT.RSP_state = 1;
    for (i = 0;i < RSP_num; i++) {
      D_printf("DPMI: Calling RSP %i for termination\n", i);
      dpmi_RSP_call(scp, i, 1);
    }
  }

  if (have_tsr) {
    RSP_callbacks[RSP_num].pm_block_root = DPMI_CLIENT.pm_block_root;
    RSP_num++;
  }
  if (!in_dpmi_pm())
    dpmi_cleanup();

  if (dos_exit) {
    if (!have_tsr || !tsr_para) {
      HI(ax) = 0x4c;
      LO(ax) = errcode;
      do_int(0x21);
    } else {
      HI(ax) = 0x31;
      LO(ax) = errcode;
      LWORD(edx) = tsr_para;
      do_int(0x21);
    }
  }
}

static void chain_rm_int(struct sigcontext *scp, int i)
{
  D_printf("DPMI: Calling real mode handler for int 0x%02x\n", i);
  save_rm_regs();
  pm_to_rm_regs(scp, ~0);
  REG(cs) = DPMI_SEG;
  REG(eip) = DPMI_OFF + HLT_OFF(DPMI_return_from_rmint);
  do_int(i);
}

static void chain_hooked_int(struct sigcontext *scp, int i)
{
  far_t iaddr;
  D_printf("DPMI: Calling real mode handler for int 0x%02x\n", i);
  save_rm_regs();
  pm_to_rm_regs(scp, ~0);
  REG(cs) = DPMI_SEG;
  REG(eip) = DPMI_OFF + HLT_OFF(DPMI_return_from_dosint) + i;
  switch (i) {
  case 0x1c:
    iaddr = s_i1c;
    break;
  case 0x23:
    iaddr = s_i23;
    break;
  case 0x24:
    iaddr = s_i24;
    break;
  }

  D_printf("DPMI: Calling real mode handler for int 0x%02x, %04x:%04x\n",
	i, iaddr.segment, iaddr.offset);
  fake_int_to(iaddr.segment, iaddr.offset);
}

static void do_dpmi_int(struct sigcontext *scp, int i)
{
  D_printf("DPMI: int 0x%04x, AX=0x%04x\n", i, _LWORD(eax));
  switch (i) {
    case 0x2f:
      switch (_LWORD(eax)) {
	case 0x1684:
	  D_printf("DPMI: Get VxD entry point, BX = 0x%04x\n", _LWORD(ebx));
	  get_VXD_entry(scp);
	  return;
	case 0x1686:
          D_printf("DPMI: CPU mode check in protected mode.\n");
          _eax = 0;
          return;
        case 0x168a:
          get_ext_API(scp);
          if (!(_eflags & CF))
            return;
          break;
      }
      break;
    case 0x31:
      switch (_LWORD(eax)) {
        case 0x0700:
        case 0x0701: {
          static int once=1;
          if (once) once=0;
          else {
            _eflags &= ~CF;
            return;
          }
        }
      }
      return do_int31(scp);
    case 0x21:
      switch (_HI(ax)) {
        case 0x4c:
          D_printf("DPMI: leaving DPMI with error code 0x%02x, in_dpmi=%i\n",
            _LO(ax), in_dpmi);
	  quit_dpmi(scp, _LO(ax), 0, 0, 1);
	  return;
      }
      break;
  }

  if (i == 0x1c || i == 0x23 || i == 0x24) {
    chain_hooked_int(scp, i);
  } else if (config.pm_dos_api) {
    int msdos_ret;
    struct RealModeCallStructure rmreg;
    int rm_mask = (1 << cs_INDEX) | (1 << eip_INDEX);
    u_char stk[256];
    int stk_used;

    rmreg.cs = DPMI_SEG;
    rmreg.ip = DPMI_OFF + HLT_OFF(DPMI_return_from_dosint) + i;
    msdos_ret = msdos_pre_extender(scp, i, &rmreg, &rm_mask, stk, sizeof(stk),
	    &stk_used);
    switch (msdos_ret) {
    case MSDOS_NONE:
      chain_rm_int(scp, i);
      break;
    case MSDOS_RM:
      save_rm_regs();
      pm_to_rm_regs(scp, ~rm_mask);
      DPMI_restore_rm_regs(&rmreg, rm_mask);
      LWORD(esp) -= stk_used;
      MEMCPY_2DOS(SEGOFF2LINEAR(REG(ss), LWORD(esp)),
	    stk + sizeof(stk) - stk_used, stk_used);
      break;
    case MSDOS_DONE:
      return;
    }
  } else {
    chain_rm_int(scp, i);
  }

  dpmi_set_pm(0);
  D_printf("DPMI: calling real mode interrupt 0x%02x, ax=0x%04x\n",i,LWORD(eax));
}

/* DANG_BEGIN_FUNCTION run_pm_int
 *
 * This routine is used for running protected mode hardware
 * interrupts.
 * run_pm_int() switches to the locked protected mode stack
 * and calls the handler. If no handler is installed the
 * real mode interrupt routine is called.
 *
 * DANG_END_FUNCTION
 */

void run_pm_int(int i)
{
  void *sp;
  unsigned short old_ss;
  unsigned int old_esp;
  unsigned char imr, isr;
  struct sigcontext *scp = &DPMI_CLIENT.stack_frame;

  D_printf("DPMI: run_pm_int(0x%02x) called, in_dpmi_pm=0x%02x\n",i,in_dpmi_pm());

  if (DPMI_CLIENT.Interrupt_Table[i].selector == dpmi_sel()) {

    D_printf("DPMI: Calling real mode handler for int 0x%02x\n", i);

    if (in_dpmi_pm())
      fake_pm_int();
    real_run_int(i);
    return;
  }

  old_ss = _ss;
  old_esp = _esp;
  sp = enter_lpms(&DPMI_CLIENT.stack_frame);
  imr = port_inb(0x21);

  D_printf("DPMI: Calling protected mode handler for int 0x%02x\n", i);
  if (DPMI_CLIENT.is_32) {
    unsigned int *ssp = sp;
    *--ssp = imr;
    *--ssp = 0;	/* reserved */
    *--ssp = in_dpmi_pm();
    *--ssp = old_ss;
    *--ssp = old_esp;
    *--ssp = _cs;
    *--ssp = _eip;
    *--ssp = get_vFLAGS(_eflags);
    *--ssp = dpmi_sel();
    *--ssp = DPMI_SEL_OFF(DPMI_return_from_pm);
    _esp -= 40;
  } else {
    unsigned short *ssp = sp;
    *--ssp = imr;
    /* store the high word of ESP, because CPU corrupts it */
    *--ssp = HI_WORD(old_esp);
    *--ssp = in_dpmi_pm();
    *--ssp = old_ss;
    *--ssp = LO_WORD(old_esp);
    *--ssp = _cs;
    *--ssp = (unsigned short) _eip;
    *--ssp = (unsigned short) get_vFLAGS(_eflags);
    *--ssp = dpmi_sel();
    *--ssp = DPMI_SEL_OFF(DPMI_return_from_pm);
    LO_WORD(_esp) -= 20;
  }
  _cs = DPMI_CLIENT.Interrupt_Table[i].selector;
  _eip = DPMI_CLIENT.Interrupt_Table[i].offset;
  _eflags &= ~(TF | NT | AC);
  dpmi_set_pm(1);
  clear_IF();
  in_dpmi_irq++;

  /* this is a protection for careless clients that do sti
   * in the inthandlers. There are plenty of those, unfortunately:
   * try playing Transport Tycoon without this hack.
   * The previous work-around was in a great bunch of hacks in PIC,
   * requiring dpmi to call pic_iret_dpmi() for re-enabling interrupts.
   * The alternative is to ignore STI while in a sighandler. There
   * are two problems with that:
   * - STI can be done also by the chained real-mode handler
   * - We need to allow processing the different IRQ levels for performance
   * So simply mask the currently processing IRQ on PIC. */
  port_outb(0x20, 0xb);
  isr = port_inb(0x20);
  port_outb(0x21, imr | isr);
#ifdef USE_MHPDBG
  mhp_debug(DBG_INTx + (i << 8), 0, 0);
#endif
}

/* DANG_BEGIN_FUNCTION run_pm_dos_int
 *
 * This routine is used for reflecting the software
 * interrupts 0x1c, 0x23 and 0x24 to protected mode.
 *
 * DANG_END_FUNCTION
 */
static void run_pm_dos_int(int i)
{
  void  *sp;
  unsigned long ret_eip;
  struct sigcontext *scp = &DPMI_CLIENT.stack_frame;

  D_printf("DPMI: run_pm_dos_int(0x%02x) called\n",i);

  if (DPMI_CLIENT.Interrupt_Table[i].selector == dpmi_sel()) {
    far_t iaddr;
    D_printf("DPMI: Calling real mode handler for int 0x%02x\n", i);
    switch (i) {
    case 0x1c:
	iaddr = s_i1c;
	break;
    case 0x23:
	iaddr = s_i23;
	break;
    case 0x24:
	iaddr = s_i24;
	break;
    default:
	error("run_pm_dos_int with int=%x\n", i);
	return;
    }
    if (iaddr.segment == DPMI_SEG)
	return;
    jmp_to(iaddr.segment, iaddr.offset);
    return;
  }

  save_pm_regs(&DPMI_CLIENT.stack_frame);
  rm_to_pm_regs(&DPMI_CLIENT.stack_frame, ~0);
  sp = enter_lpms(&DPMI_CLIENT.stack_frame);

  switch(i) {
    case 0x1c:
      ret_eip = DPMI_SEL_OFF(DPMI_return_from_int_1c);
      break;
    case 0x23:
      ret_eip = DPMI_SEL_OFF(DPMI_return_from_int_23);
      break;
    case 0x24:
      ret_eip = DPMI_SEL_OFF(DPMI_return_from_int_24);
      _ebp = ConvertSegmentToDescriptor(LWORD(ebp));
      /* maybe copy the RM stack? */
      break;
    default:
      error("run_pm_dos_int called with arg 0x%x\n", i);
      leavedos(87);
      return;
  }

  D_printf("DPMI: Calling protected mode handler for DOS int 0x%02x\n", i);
  if (DPMI_CLIENT.is_32) {
    unsigned int *ssp = sp;
    *--ssp = get_vFLAGS(_eflags);
    *--ssp = dpmi_sel();
    *--ssp = ret_eip;
    _esp -= 12;
  } else {
    unsigned short *ssp = sp;
    *--ssp = get_vFLAGS(_eflags);
    *--ssp = dpmi_sel();
    *--ssp = ret_eip;
    LO_WORD(_esp) -= 6;
  }
  _cs = DPMI_CLIENT.Interrupt_Table[i].selector;
  _eip = DPMI_CLIENT.Interrupt_Table[i].offset;
  _eflags &= ~(TF | NT | AC);
  dpmi_set_pm(1);
  clear_IF();
#ifdef USE_MHPDBG
  mhp_debug(DBG_INTx + (i << 8), 0, 0);
#endif
}

static void run_dpmi_thr(void *arg)
{
  in_dpmic_thr++;
  while (1) {
    int retcode;
    if (!in_dpmi_pm())		// re-check after coopth_yield()! not "else"
      break;
    if (return_requested) {
      return_requested = 0;
      coopth_yield();
      continue;
    }
#ifdef USE_MHPDBG
    if (mhpdbg_is_stopped()) {
      coopth_yield();
      continue;
    }
#endif
    retcode = (
#ifdef X86_EMULATOR
	config.cpuemu>3?
	e_dpmi(&DPMI_CLIENT.stack_frame) :
#endif
	dpmi_control());
#ifdef USE_MHPDBG
    if (retcode > 0 && mhpdbg.active) {
      if ((retcode ==1) || (retcode ==3)) mhp_debug(DBG_TRAP + (retcode << 8), 0, 0);
      else mhp_debug(DBG_INTxDPMI + (retcode << 8), 0, 0);
      coopth_yield();
      continue;
    }
#endif
    if (in_dpmi_pm())
      coopth_yield();
  }
  in_dpmic_thr--;
}

static void run_dpmi(void)
{
    coopth_start(dpmi_ctid, run_dpmi_thr, NULL);
}

static void dpmi_thr(void *arg)
{
    in_dpmi_thr++;
    indirect_dpmi_transfer();
    in_dpmi_thr--;
}

void dpmi_setup(void)
{
    int i, type;
    unsigned int base_addr, limit, *lp;
    dpmi_pm_block *block;

    if (!config.dpmi) return;
#ifdef __x86_64__
    {
      unsigned int i, j;
      void *addr;
      /* search for page with bits 16-31 clear within first 47 bits
	 of address space */
      for (i = 1; i < 0x8000; i++) {
	for (j = 0; j < 0x10000; j += PAGE_SIZE) {
	  addr = (void *)(i*0x100000000UL + j);
	  iret_frame = mmap_mapping(MAPPING_SCRATCH | MAPPING_NOOVERLAP,
				    addr, PAGE_SIZE,
				    PROT_READ | PROT_WRITE, 0);
	  if (iret_frame != MAP_FAILED)
	    goto out;
	}
      }
    out:
      if (iret_frame != addr) {
	error("Can't find DPMI iret page, leaving\n");
	leavedos(0x24);
      }
    }
#endif

    get_ldt(ldt_buffer);
    memset(Segments, 0, sizeof(Segments));
    for (i = 0; i < MAX_SELECTORS; i++) {
      lp = (unsigned int *)&ldt_buffer[i * LDT_ENTRY_SIZE];
      base_addr = (*lp >> 16) & 0x0000FFFF;
      limit = *lp & 0x0000FFFF;
      lp++;
      base_addr |= (*lp & 0xFF000000) | ((*lp << 16) & 0x00FF0000);
      limit |= (*lp & 0x000F0000);
      type = (*lp >> 10) & 3;
      if (base_addr || limit || type) {
        D_printf("LDT entry 0x%x used: b=0x%x l=0x%x t=%i\n",i,base_addr,limit,type);
        Segments[i].used = 0xfe;
      }
    }

    if (dpmi_alloc_pool())
	leavedos(2);
    dpmi_free_memory = dpmi_total_memory;
    host_pm_block_root = calloc(1, sizeof(dpmi_pm_block_root));

    if (!(dpmi_sel16 = allocate_descriptors(1))) goto err;
    if (!(dpmi_sel32 = allocate_descriptors(1))) goto err;
    if (!(dpmi_data_sel16 = allocate_descriptors(1))) goto err;
    if (!(dpmi_data_sel32 = allocate_descriptors(1))) goto err;

    block = DPMI_malloc(host_pm_block_root,
			PAGE_ALIGN(DPMI_sel_code_end-DPMI_sel_code_start));
    if (block == NULL) {
      error("DPMI: can't allocate memory for DPMI host helper code\n");
      goto err2;
    }
    MEMCPY_2DOS(block->base, DPMI_sel_code_start,
		DPMI_sel_code_end-DPMI_sel_code_start);
    if (SetSelector(dpmi_sel16, block->base,
		    DPMI_SEL_OFF(DPMI_sel_code_end)-1, 0,
                  MODIFY_LDT_CONTENTS_CODE, 0, 0, 0, 0)) {
      if ((kernel_version_code & 0xffff00) >= KERNEL_VERSION(3, 14, 0)) {
        dpmi_not_supported = 1;
        error("DPMI is not supported on your kernel ( >= 3.14 ), sorry!\n"
	    "Try enabling CPU emulator with $_cpu_emu=\"full\" in dosemu.conf\n");
      }
      goto err2;
    }
    if (SetSelector(dpmi_sel32, block->base,
		    DPMI_SEL_OFF(DPMI_sel_code_end)-1, 1,
                  MODIFY_LDT_CONTENTS_CODE, 0, 0, 0, 0)) goto err;

    block = DPMI_malloc(host_pm_block_root,
			PAGE_ALIGN(DPMI_sel_data_end-DPMI_sel_data_start));
    if (block == NULL) {
      error("DPMI: can't allocate memory for DPMI host helper data\n");
      goto err2;
    }
    if (SetSelector(dpmi_data_sel16, block->base,
		    DPMI_DATA_OFF(DPMI_sel_data_end)-1, 0,
                  MODIFY_LDT_CONTENTS_DATA, 0, 0, 0, 0)) goto err;
    if (SetSelector(dpmi_data_sel32, block->base,
		    DPMI_DATA_OFF(DPMI_sel_data_end)-1, 1,
                  MODIFY_LDT_CONTENTS_DATA, 0, 0, 0, 0)) goto err;

    if (config.pm_dos_api) {
      unsigned char *alias, *lbuf;

      msdos_setup();
      /* allocate shared buffers for msdos to emulate R/W LDT */
      lbuf = alloc_mapping(MAPPING_SHARED,
	PAGE_ALIGN(LDT_ENTRIES*LDT_ENTRY_SIZE), -1);
      if (lbuf == MAP_FAILED) {
        error("DPMI: can't allocate memory for ldt_buffer\n");
        goto err;
      }
      block = DPMI_malloc(host_pm_block_root,
			  PAGE_ALIGN(LDT_ENTRIES*LDT_ENTRY_SIZE));
      if (block == NULL) {
        error("DPMI: can't allocate memory for ldt_alias\n");
        goto err;
      }
      alias = alias_mapping(MAPPING_DPMI, block->base,
	PAGE_ALIGN(LDT_ENTRIES*LDT_ENTRY_SIZE), PROT_READ, lbuf);
      if (alias == MAP_FAILED) {
        error("DPMI: can't alias memory for ldt_alias\n");
        goto err;
      }
      memcpy(lbuf, ldt_buffer, LDT_ENTRIES * LDT_ENTRY_SIZE);
      msdos_ldt_setup(lbuf, alias);
    }

    dpmi_ctid = coopth_create("dpmi_control");
    coopth_set_detached(dpmi_ctid);
    return;

err:
    error("DPMI initialization failed, disabling\n");
err2:
    config.dpmi = 0;
}

void dpmi_reset(void)
{
    while (in_dpmi) {
	dpmi_set_pm(0);
	dpmi_cleanup();
    }
    if (config.pm_dos_api)
      msdos_reset(EMM_SEGMENT);
}

void dpmi_init(void)
{
  /* Holding spots for REGS and Return Code */
  unsigned short CS, DS, ES, SS, my_cs;
  unsigned int ssp, sp;
  unsigned int my_ip, i;
  unsigned char *cp;
  int inherit_idt;
  struct sigcontext *scp;
  emu_hlt_t hlt_hdlr = HLT_INITIALIZER;

  CARRY;

  if (!config.dpmi)
    return;

  D_printf("DPMI: initializing\n");
  if (in_dpmi>=DPMI_MAX_CLIENTS) {
    p_dos_str("Sorry, only %d DPMI clients supported under DOSEMU :-(\n", DPMI_MAX_CLIENTS);
    return;
  }

  in_dpmi++;
  memset(&DPMI_CLIENT, 0, sizeof(DPMI_CLIENT));
  dpmi_is_cli = 0;

  DPMI_CLIENT.is_32 = LWORD(eax) ? 1 : 0;

  if (in_dpmi == 1 && !RSP_num) {
    DPMI_rm_procedure_running = 0;
    pm_block_handle_used = 1;
  }

  DPMI_CLIENT.private_data_segment = REG(es);

  DPMI_CLIENT.pm_stack = DPMI_malloc(host_pm_block_root,
				     PAGE_ALIGN(DPMI_pm_stack_size));
  if (DPMI_CLIENT.pm_stack == NULL) {
    error("DPMI: can't allocate memory for locked protected mode stack\n");
    leavedos(2);
  }

  if (!(DPMI_CLIENT.PMSTACK_SEL = AllocateDescriptors(1))) goto err;
  if (SetSelector(DPMI_CLIENT.PMSTACK_SEL, DPMI_CLIENT.pm_stack->base,
        DPMI_pm_stack_size-1, DPMI_CLIENT.is_32,
        MODIFY_LDT_CONTENTS_DATA, 0, 0, 0, 0)) goto err;

  if (in_dpmi > 1)
    inherit_idt = DPMI_CLIENT.is_32 == PREV_DPMI_CLIENT.is_32
#if WINDOWS_HACKS
/* work around the disability of win31 in Standard mode to run the DPMI apps */
	&& (win31_mode != 2)
#endif
    ;
  else
    inherit_idt = 0;

  for (i=0;i<0x100;i++) {
    if (inherit_idt) {
      DPMI_CLIENT.Interrupt_Table[i].offset = PREV_DPMI_CLIENT.Interrupt_Table[i].offset;
      DPMI_CLIENT.Interrupt_Table[i].selector = PREV_DPMI_CLIENT.Interrupt_Table[i].selector;
    } else {
      DPMI_CLIENT.Interrupt_Table[i].offset = DPMI_SEL_OFF(DPMI_interrupt) + i;
      DPMI_CLIENT.Interrupt_Table[i].selector = dpmi_sel();
    }
  }
  for (i=0;i<0x20;i++) {
    if (inherit_idt) {
      DPMI_CLIENT.Exception_Table[i].offset = PREV_DPMI_CLIENT.Exception_Table[i].offset;
      DPMI_CLIENT.Exception_Table[i].selector = PREV_DPMI_CLIENT.Exception_Table[i].selector;
    } else {
      DPMI_CLIENT.Exception_Table[i].offset = DPMI_SEL_OFF(DPMI_exception) + i;
      DPMI_CLIENT.Exception_Table[i].selector = dpmi_sel();
    }
  }

  hlt_hdlr.name = "DPMI rm cb";
  hlt_hdlr.len = 0x10;
  hlt_hdlr.func = rmcb_hlt;
  hlt_hdlr.arg = (void *)(long)current_client;
  DPMI_CLIENT.rmcb_seg = BIOS_HLT_BLK_SEG;
  DPMI_CLIENT.rmcb_off = hlt_register_handler(hlt_hdlr);

  ssp = SEGOFF2LINEAR(REG(ss), 0);
  sp = LWORD(esp);

  my_ip = popw(ssp, sp);
  my_cs = popw(ssp, sp);

  if (debug_level('M')) {
    unsigned sp2;
    cp = MK_FP32(my_cs, my_ip);

    D_printf("Going protected with fingers crossed\n"
		"32bit=%d, CS=%04x SS=%04x DS=%04x ip=%04x sp=%04x\n",
		LO(ax), my_cs, LWORD(ss), LWORD(ds), my_ip, REG(esp));
  /* display the 10 bytes before and after CS:EIP.  the -> points
   * to the byte at address CS:EIP
   */
    D_printf("OPS  : ");
    cp -= 10;
    for (i = 0; i < 10; i++)
      D_printf("%02x ", *cp++);
    D_printf("-> ");
    for (i = 0; i < 10; i++)
      D_printf("%02x ", *cp++);
    D_printf("\n");

    D_printf("STACK: ");
    sp2 = (sp & 0xffff0000) | (((sp & 0xffff) - 10 ) & 0xffff);
    for (i = 0; i < 10; i++)
      D_printf("%02x ", popb(ssp, sp2));
    D_printf("-> ");
    for (i = 0; i < 10; i++)
      D_printf("%02x ", popb(ssp, sp2));
    D_printf("\n");
    flush_log();
  }

  if (!(CS = AllocateDescriptors(1))) goto err;
  if (SetSelector(CS, (unsigned long) (my_cs << 4), 0xffff, 0,
                  MODIFY_LDT_CONTENTS_CODE, 0, 0, 0, 0)) goto err;

  if (!(SS = ConvertSegmentToDescriptor(LWORD(ss)))) goto err;
  /* if ds==ss, the selectors will be equal too */
  if (!(DS = ConvertSegmentToDescriptor(LWORD(ds)))) goto err;
  if (!(ES = AllocateDescriptors(1))) goto err;
  SetSegmentBaseAddress(ES, dos_get_psp() << 4);
  SetSegmentLimit(ES, 0xff);

  if (debug_level('M')) {
    print_ldt();
    D_printf("dpmi_sel()=%x CS=%x DS=%x SS=%x ES=%x\n",
	    dpmi_sel(), CS, DS, SS, ES);
  }

  DPMI_CLIENT.pm_block_root = calloc(1, sizeof(dpmi_pm_block_root));
  DPMI_CLIENT.in_dpmi_rm_stack = 0;
  scp   = &DPMI_CLIENT.stack_frame;
  _eip	= my_ip;
  _cs	= CS;
  _esp	= sp;
  _ss	= SS;
  _ds	= DS;
  _es	= ES;
  _fs	= 0;
  _gs	= 0;
  DPMI_CLIENT.fpu_state = vm86_fpu_state;
#ifdef __i386__
  /* make sure the whole FPU state is filled in
     (load via fxrstor; save via fnsave) */
  if (config.cpufxsr) {
    loadfpstate(DPMI_CLIENT.fpu_state);
    asm volatile("fnsave %0; fwait\n" : "=m"(DPMI_CLIENT.fpu_state));
  }
#endif
  scp->fpstate = &DPMI_CLIENT.fpu_state;

  REG(esp) += 4;
  HWORD(esp) = 0;
  NOCARRY;
  rm_to_pm_regs(&DPMI_CLIENT.stack_frame, ~0);

  msdos_init(DPMI_CLIENT.is_32,
    DPMI_CLIENT.private_data_segment + DPMI_private_paragraphs);
  if (in_dpmi == 1) {
    s_i1c.segment = ISEG(0x1c);
    s_i1c.offset  = IOFF(0x1c);
    s_i23.segment = ISEG(0x23);
    s_i23.offset  = IOFF(0x23);
    s_i24.segment = ISEG(0x24);
    s_i24.offset  = IOFF(0x24);
    SETIVEC(0x1c, DPMI_SEG, DPMI_OFF + HLT_OFF(DPMI_int1c));
    SETIVEC(0x23, DPMI_SEG, DPMI_OFF + HLT_OFF(DPMI_int23));
    SETIVEC(0x24, DPMI_SEG, DPMI_OFF + HLT_OFF(DPMI_int24));

    in_dpmi_irq = 0;

    dpmi_tid = co_create(dpmi_thr, NULL, NULL, SIGSTACK_SIZE);
  }

  dpmi_set_pm(1);

  for (i = 0; i < RSP_num; i++) {
    D_printf("DPMI: Calling RSP %i\n", i);
    dpmi_RSP_call(&DPMI_CLIENT.stack_frame, i, 0);
  }

  return; /* return immediately to the main loop */

err:
  error("DPMI initialization failed!\n");
  dpmi_set_pm(0);
  CARRY;
  FreeAllDescriptors();
  DPMI_free(host_pm_block_root, DPMI_CLIENT.pm_stack->handle);
  if (!DPMI_CLIENT.RSP_installed && DPMI_CLIENT.pm_block_root) {
    DPMIfreeAll();
    free(DPMI_CLIENT.pm_block_root);
    DPMI_CLIENT.pm_block_root = NULL;
  }
  in_dpmi--;
}

void dpmi_sigio(struct sigcontext *scp)
{
  if (DPMIValidSelector(_cs)) {
/* DANG_FIXTHIS We shouldn't return to dosemu code if IF=0, but it helps - WHY? */
/*
   Because IF is not set by popf and because dosemu have to do some background
   job (like DMA transfer) regardless whether IF is set or not.
*/
    dpmi_return(scp, -1);
  }
}

static void dpmi_return(struct sigcontext *scp, int retval)
{
  Return_to_dosemu_code(scp, &DPMI_CLIENT.stack_frame, retval);
}

static void return_from_exception(struct sigcontext *scp)
{
  void *sp;
  unsigned short saved_ss = _ss;
  unsigned long saved_esp = _esp;
  leave_lpms(scp);
  D_printf("DPMI: Return from client exception handler, "
    "in_dpmi_pm_stack=%i\n", DPMI_CLIENT.in_dpmi_pm_stack);

  sp = SEL_ADR(_ss,_esp);

  if (DPMI_CLIENT.is_32) {
    unsigned int *ssp = sp;
    /* poping error code */
    ssp++;
    _eip = *ssp++;
    _cs = *ssp++;
    set_EFLAGS(_eflags, *ssp++);
    _esp = *ssp++;
    _ss = *ssp++;
  } else {
    unsigned short *ssp = sp;
    /* poping error code */
    ssp++;
    _LWORD(eip) = *ssp++;
    _cs = *ssp++;
    set_EFLAGS(_eflags, *ssp++);
    _LWORD(esp) = *ssp++;
    _ss = *ssp++;
    /* get the high word of ESP from the extended stack frame */
    *ssp += 8+12+1;
    _HWORD(esp) = *ssp++;
  }
  if (!_ss) {
    D_printf("DPMI: ERROR: SS is zero, esp=0x%08x, using old stack\n", _esp);
    _ss = saved_ss;
    _esp = saved_esp;
  }
}

/*
 * DANG_BEGIN_FUNCTION do_default_cpu_exception
 *
 * This is the default CPU exception handler.
 * Exceptions 0, 1, 2, 3, 4, 5 and 7 are reflected
 * to real mode. All other exceptions are terminating the client
 * (and may be dosemu too :-)).
 *
 * DANG_END_FUNCTION
 */

static void do_default_cpu_exception(struct sigcontext *scp, int trapno)
{
    void * sp;
    sp = (us *)SEL_ADR(_ss,_esp);

#ifdef TRACE_DPMI
    if (debug_level('t') && (trapno==1)) {
      if (debug_level('t')>1)
	dbug_printf("%s",e_scp_disasm(scp,1));
      return;
    }
#endif

    mhp_intercept("\nCPU Exception occured, invoking dosdebug\n\n", "+9M");

    if ((_trapno != 0x3 && _trapno != 0x1)
#ifdef X86_EMULATOR
      || debug_level('e')
#endif
     )
    { D_printf("%s", DPMI_show_state(scp)); }
#ifdef SHOWREGS
    print_ldt();
#endif

    D_printf("DPMI: do_default_cpu_exception 0x%02x at %#x:%#x ss:sp=%x:%x\n",
      trapno, (int)_cs, (int)_eip, (int)_ss, (int)_esp);

#if EXC_TO_PM_INT
    /* Route the exception to protected-mode interrupt handler or
     * terminate the client if the one is not installed. */
    if (trapno == 6 || trapno >= 8 ||
        DPMI_CLIENT.Interrupt_Table[trapno].selector == dpmi_sel()) {
      switch (trapno) {
        case 0x01: /* debug */
        case 0x03: /* int3 */
        case 0x04: /* overflow */
		__fake_pm_int(scp);
	        do_int(trapno);
		break;
        default:
		p_dos_str("DPMI: Unhandled Exception %02x - Terminating Client\n"
		  "It is likely that dosemu is unstable now and should be rebooted\n",
		  trapno);
		quit_dpmi(scp, 0xff, 0, 0, 1);
		break;
      }
      return;
    }
    if (DPMI_CLIENT.is_32) {
      unsigned int *ssp = sp;
      *--ssp = get_vFLAGS(_eflags);
      *--ssp = _cs;
      *--ssp = _eip;
      _esp -= 12;
    } else {
      unsigned short *ssp = sp;
      *--ssp = get_vFLAGS(_eflags);
      *--ssp = _cs;
      *--ssp = _eip;
      _LWORD(esp) -= 6;
    }
    clear_IF();
    _eflags &= ~(TF | NT | AC);
    _cs = DPMI_CLIENT.Interrupt_Table[trapno].selector;
    _eip = DPMI_CLIENT.Interrupt_Table[trapno].offset;
#else
    /* This is how the DPMI 1.0 spec claims it should be, but
     * this doesn't work. */
    switch (trapno) {
    case 0x00: /* divide_error */
    case 0x01: /* debug */
    case 0x03: /* int3 */
    case 0x04: /* overflow */
    case 0x05: /* bounds */
    case 0x07: /* device_not_available */
	       __fake_pm_int(scp);
	       do_int(trapno);
	       break;
    default:
	       p_dos_str("DPMI: Unhandled Exception %02x - Terminating Client\n"
			 "It is likely that dosemu is unstable now and should be rebooted\n",
			 trapno);
	       quit_dpmi(scp, 0xff, 0, 0, 1);
	       break;
  }
#endif
}

/*
 * DANG_BEGIN_FUNCTION do_cpu_exception
 *
 * This routine switches to the locked protected mode stack,
 * disables interrupts and calls the DPMI client exception handler.
 * If no handler is installed the default handler is called.
 *
 * DANG_END_FUNCTION
 */

#ifdef __linux__
static void do_cpu_exception(struct sigcontext *scp)
#endif
{
  unsigned int *ssp;
  unsigned short old_ss;
  unsigned int old_esp;

#ifdef DPMI_DEBUG
  /* My log file grows to 2MB, I have to turn off dpmi debugging,
     so this log exceptions even if dpmi debug is off */
  unsigned char dd = debug_level('M');
  set_debug_level('M', 1);
#endif

#ifdef TRACE_DPMI
  if (debug_level('t') && (_trapno == 1)) {
    do_default_cpu_exception(scp, _trapno);
    return;
  }
#endif

  if (debug_level('M') > 5)
    mhp_intercept("\nCPU Exception occured, invoking dosdebug\n\n", "+9M");
  D_printf("DPMI: do_cpu_exception(0x%02x) at %#x:%#x, ss:esp=%x:%x, cr2=%#lx, err=%#lx\n",
	_trapno, _cs, _eip, _ss, _esp, _cr2, _err);
  if (debug_level('M') > 5)
    D_printf("DPMI: %s\n", DPMI_show_state(scp));

  if (DPMI_CLIENT.Exception_Table[_trapno].selector == dpmi_sel()) {
    do_default_cpu_exception(scp, _trapno);
    return;
  }

  old_ss = _ss;
  old_esp = _esp;
  ssp = enter_lpms(scp);

  /* Extended exception stack frame - DPMI 1.0 */
  *--ssp = 0;	/* PTE */
  *--ssp = DOSADDR_REL(LINP(_cr2));
  *--ssp = _gs;
  *--ssp = _fs;
  *--ssp = _ds;
  *--ssp = _es;
  *--ssp = old_ss;
  *--ssp = old_esp;
  *--ssp = get_vFLAGS(_eflags);
  *--ssp = _cs;
  *--ssp = _eip;
  *--ssp = 0;
  if (DPMI_CLIENT.is_32) {
    *--ssp = dpmi_sel();
    *--ssp = DPMI_SEL_OFF(DPMI_return_from_ext_exception);
  } else {
    *--ssp = 0;
    *--ssp = (dpmi_sel() << 16) | DPMI_SEL_OFF(DPMI_return_from_ext_exception);
  }
  /* Standard exception stack frame - DPMI 0.9 */
  if (DPMI_CLIENT.is_32) {
    *--ssp = old_ss;
    *--ssp = old_esp;
    *--ssp = get_vFLAGS(_eflags);
    *--ssp = _cs;
    *--ssp = _eip;
    *--ssp = _err;
    *--ssp = dpmi_sel();
    *--ssp = DPMI_SEL_OFF(DPMI_return_from_exception);
  } else {
    *--ssp = 0;
    *--ssp = 0;
    *--ssp = 0;
    *--ssp = 0;

    *--ssp = (old_ss << 16) | (unsigned short) old_esp;
    *--ssp = ((unsigned short) get_vFLAGS(_eflags) << 16) | _cs;
    *--ssp = ((unsigned short) _eip << 16) | _err;
    *--ssp = (dpmi_sel() << 16) | DPMI_SEL_OFF(DPMI_return_from_exception);
  }
  ADD_16_32(_esp, -0x58);

  _cs = DPMI_CLIENT.Exception_Table[_trapno].selector;
  _eip = DPMI_CLIENT.Exception_Table[_trapno].offset;
  D_printf("DPMI: Exception Table jump to %04x:%08x\n",_cs,_eip);
  clear_IF();
  _eflags &= ~(TF | NT | AC);
}

/*
 * DANG_BEGIN_FUNCTION dpmi_fault
 *
 * This is the brain of DPMI. All CPU exceptions are first
 * reflected (from the signal handlers) to this code.
 *
 * Exception from nonprivileged instructions INT XX, STI, CLI, HLT
 * and from WINDOWS 3.1 are handled here.
 *
 * All here unhandled exceptions are reflected to do_cpu_exception()
 *
 * Note for cpu-emu: exceptions generated from the emulator are handled
 *  here. 'Real' system exceptions (e.g. from an emulator fault) are
 *  redirected to emu_dpmi_fault() in fullemu mode
 *
 * DANG_END_FUNCTION
 */
static int dpmi_fault1(struct sigcontext *scp)
{
#define LWORD32(x,y) {if (Segments[_cs >> 3].is_32) _##x y; else _LWORD(x) y;}
#define _LWECX	   (Segments[_cs >> 3].is_32 ^ prefix67 ? _ecx : _LWORD(ecx))
#define set_LWECX(x) {if (Segments[_cs >> 3].is_32 ^ prefix67) _ecx=(x); else _LWORD(ecx) = (x);}

  void *sp;
  unsigned char *csp, *lina;
  int ret = 0;
  /* Note: in_dpmi/current_client can change within that finction. */
  int orig_client = current_client;
#define ORIG_CTXP ((in_dpmi && current_client >= orig_client) ? \
  &DPMIclient[orig_client].stack_frame : NULL)

  /* 32-bit ESP in 16-bit code on a 32-bit expand-up stack outside the limit...
     this is so wrong that it can only happen inherited through a CPU bug
     (see EMUFailures.txt:1.6.2) or if someone did it on purpose.
     Happens with an ancient MS linker. Maybe fault again; ESP won't be
     corrupted anymore after an IRET because the stack is 32-bits now.
     Note: we used to check for kernel space bits in the high part of ESP
     but that method is unreliable for 32-bit DOSEMU on x86-64 kernels.
  */
  if (_esp > 0xffff && !Segments[_cs >> 3].is_32 && Segments[_ss >> 3].is_32 &&
      Segments[_ss >> 3].type != MODIFY_LDT_CONTENTS_STACK &&
      _esp > GetSegmentLimit(_ss)) {
    D_printf("DPMI: ESP bug, esp=%#x, ebp=%#x, limit=%#x\n",
	     _esp, _ebp, GetSegmentLimit(_ss));
    _esp &= 0xffff;
    return ret;
  }

  csp = lina = (unsigned char *) SEL_ADR(_cs, _eip);
  sp = SEL_ADR(_ss, _esp);

#ifdef USE_MHPDBG
  if (mhpdbg.active) {
    if (_trapno == 3) {
       Return_to_dosemu_code(scp, ORIG_CTXP, 3);
       return 3;
    }
    if (dpmi_mhp_TF && (_trapno == 1)) {
      _eflags &= ~TF;
      switch (csp[-1]) {
        case 0x9c:	/* pushf */
	{
	  unsigned short *ssp = sp;
	  ssp[0] &= ~TF;
	  break;
	}
        case 0x9f:	/* lahf */
	  _eax &= ~(TF << 8);
	  break;
      }
      dpmi_mhp_TF=0;
      Return_to_dosemu_code(scp, ORIG_CTXP, 1);
      return 1;
    }
  }
#endif
  if (_trapno == 13) {
    Bit32u org_eip;
    int pref_seg;
    int done,is_rep,prefix66,prefix67;

    /* DANG_BEGIN_REMARK
     * Here we handle all prefixes prior switching to the appropriate routines
     * The exception CS:EIP will point to the first prefix that effects the
     * the faulting instruction, hence, 0x65 0x66 is same as 0x66 0x65.
     * So we collect all prefixes and remember them.
     * - Hans Lermen
     * DANG_END_REMARK
     */

    done=0;
    is_rep=0;
    prefix66=prefix67=0;
    pref_seg=-1;

    do {
      switch (*(csp++)) {
         case 0x66:      /* operand prefix */  prefix66=1; break;
         case 0x67:      /* address prefix */  prefix67=1; break;
         case 0x2e:      /* CS */              pref_seg=_cs; break;
         case 0x3e:      /* DS */              pref_seg=_ds; break;
         case 0x26:      /* ES */              pref_seg=_es; break;
         case 0x36:      /* SS */              pref_seg=_ss; break;
         case 0x65:      /* GS */              pref_seg=_gs; break;
         case 0x64:      /* FS */              pref_seg=_fs; break;
         case 0xf2:      /* repnz */
         case 0xf3:      /* rep */             is_rep=1; break;
         default: done=1;
      }
    } while (!done);
    csp--;
    org_eip = _eip;
    _eip += (csp-lina);

#ifdef X86_EMULATOR
    if (config.cpuemu>3) {
	switch (*csp) {
	case 0x6c: case 0x6d: case 0x6e: case 0x6f: /* insb/insw/outsb/outsw */
	case 0xe4: case 0xe5: case 0xe6: case 0xe7: /* inb/inw/outb/outw imm */
	case 0xec: case 0xed: case 0xee: case 0xef: /* inb/inw/outb/outw dx */
	case 0xfa: case 0xfb: /* cli/sti */
	    break;
	default: /* int/hlt/0f/cpu_exception */
	    ret = -1;
	    break;
	}
#ifdef CPUEMU_DIRECT_IO
       if (InCompiledCode && !Segments[_cs >> 3].is_32) {
	    prefix66 ^= 1; prefix67 ^= 1; /* since we come from 32-bit code */
/**/ e_printf("dpmi_fault: adjust prefixes to 66=%d,67=%d\n",
		prefix66,prefix67);
	}
#endif
    }
#endif

    switch (*csp++) {

    case 0xcd:			/* int xx */
#ifdef USE_MHPDBG
      if (mhpdbg.active) {
        if (dpmi_mhp_intxxtab[*csp]) {
          ret=dpmi_mhp_intxx_check(scp, *csp);
          if (ret) {
            Return_to_dosemu_code(scp, ORIG_CTXP, ret);
            return ret;
          }
        }
      }
#endif
      /* Bypass the int instruction */
      _eip += 2;
      if (DPMI_CLIENT.Interrupt_Table[*csp].selector == dpmi_sel())
	do_dpmi_int(scp, *csp);
      else {
        us cs2 = _cs;
        unsigned long eip2 = _eip;
	if (debug_level('M')>=9)
          D_printf("DPMI: int 0x%x\n", csp[0]);
	if (DPMI_CLIENT.is_32) {
	  unsigned int *ssp = sp;
	  *--ssp = get_vFLAGS(_eflags);
	  *--ssp = _cs;
	  *--ssp = _eip;
	  _esp -= 12;
	} else {
	  unsigned short *ssp = sp;
	  *--ssp = get_vFLAGS(_eflags);
	  *--ssp = _cs;
	  *--ssp = _LWORD(eip);
	  _LWORD(esp) -= 6;
	}
	if (*csp<=7) {
	  clear_IF();
	}
	_eflags &= ~(TF | NT | AC);
	_cs = DPMI_CLIENT.Interrupt_Table[*csp].selector;
	_eip = DPMI_CLIENT.Interrupt_Table[*csp].offset;
	D_printf("DPMI: call inthandler %#02x(%#04x) at %#04x:%#08x\n\t\tret=%#04x:%#08lx\n",
		*csp, _LWORD(eax), _cs, _eip, cs2, eip2);
	if ((*csp == 0x2f)&&((_LWORD(eax)==
			      0xfb42)||(_LWORD(eax)==0xfb43)))
	    D_printf("DPMI: dpmiload function called, ax=0x%04x,bx=0x%04x\n"
		     ,_LWORD(eax), _LWORD(ebx));
	if ((*csp == 0x21) && (_HI(ax) == 0x4c))
	    D_printf("DPMI: DOS exit called\n");
      }
      break;

    case 0xf4:			/* hlt */
      _eip += 1;
      if (_cs == dpmi_sel()) {
	if (_eip==1+DPMI_SEL_OFF(DPMI_raw_mode_switch_pm)) {
	  D_printf("DPMI: switching from protected to real mode\n");
	  REG(ds) = (long) _LWORD(eax);
	  REG(es) = (long) _LWORD(ecx);
	  REG(ss) = (long) _LWORD(edx);
	  REG(esp) = (long) _LWORD(ebx);
	  REG(cs) = (long) _LWORD(esi);
	  REG(eip) = (long) _LWORD(edi);
	  REG(ebp) = _ebp;
	  REG(fs) = REG(gs) = 0;
	  /* zero out also the "undefined" registers? */
	  REG(eax) = REG(ebx) = REG(ecx) = REG(edx) = REG(esi) = REG(edi) = 0;
	  dpmi_set_pm(0);

        } else if (_eip==1+DPMI_SEL_OFF(DPMI_save_restore_pm)) {
	  if (_LO(ax)==0) {
            D_printf("DPMI: save real mode registers\n");
            DPMI_save_rm_regs(SEL_ADR_X(_es, _edi));
	  } else {
            D_printf("DPMI: restore real mode registers\n");
            DPMI_restore_rm_regs(SEL_ADR_X(_es, _edi), ~0);
          }/* _eip point to FAR RET */

        } else if (_eip==1+DPMI_SEL_OFF(DPMI_API_extension)) {
          D_printf("DPMI: extension API call: 0x%04x\n", _LWORD(eax));
          /* 0x100 (MS-DOS) is handled properly by int2f */
          _eflags |= CF;

        } else if (_eip==1+DPMI_SEL_OFF(DPMI_return_from_pm)) {
	  unsigned char imr;
	  leave_lpms(scp);
          D_printf("DPMI: Return from hardware interrupt handler, "
	    "in_dpmi_pm_stack=%i\n", DPMI_CLIENT.in_dpmi_pm_stack);
	  if (DPMI_CLIENT.is_32) {
	    unsigned int *ssp = sp;
	    _eip = *ssp++;
	    _cs = *ssp++;
	    _esp = *ssp++;
	    _ss = *ssp++;
	    dpmi_set_pm(*ssp++);
	    ssp++;
	    imr = *ssp++;
	  } else {
	    unsigned short *ssp = sp;
	    _LWORD(eip) = *ssp++;
	    _cs = *ssp++;
	    _LWORD(esp) = *ssp++;
	    _ss = *ssp++;
	    dpmi_set_pm(*ssp++);
	    _HWORD(esp) = *ssp++;
	    imr = *ssp++;
	  }
	  in_dpmi_irq--;
	  port_outb(0x21, imr);
	  set_IF();

        } else if (_eip==1+DPMI_SEL_OFF(DPMI_return_from_exception)) {
	  return_from_exception(scp);

        } else if (_eip==1+DPMI_SEL_OFF(DPMI_return_from_ext_exception)) {
	  unsigned int *ssp = sp;
	  leave_lpms(scp);
          error("DPMI: Return from client extended exception handler, "
	    "in_dpmi_pm_stack=%i\n", DPMI_CLIENT.in_dpmi_pm_stack);

	  /* popping error code */
	  ssp ++;
	  _eip = *ssp++;
	  _cs = *ssp++;
	  set_EFLAGS(_eflags, *ssp++);
	  _esp = *ssp++;
	  _ss = *ssp++;
	  _es = *ssp++;
	  _ds = *ssp++;
	  _fs = *ssp++;
	  _gs = *ssp++;

        } else if (_eip==1+DPMI_SEL_OFF(DPMI_return_from_rm_callback)) {

	  leave_lpms(scp);
	  D_printf("DPMI: Return from client realmode callback procedure, "
	    "in_dpmi_pm_stack=%i\n", DPMI_CLIENT.in_dpmi_pm_stack);

	  DPMI_restore_rm_regs(SEL_ADR_X(_es, _edi), ~0);
	  restore_pm_regs(scp);
	  dpmi_set_pm(0);

        } else if (_eip==1+DPMI_SEL_OFF(DPMI_return_from_int_1c)) {
	  leave_lpms(scp);
	  D_printf("DPMI: Return from int1c, in_dpmi_pm_stack=%i\n",
	    DPMI_CLIENT.in_dpmi_pm_stack);

	  pm_to_rm_regs(scp, ~0);
	  restore_pm_regs(scp);
	  dpmi_set_pm(0);

        } else if (_eip==1+DPMI_SEL_OFF(DPMI_return_from_int_23)) {
	  struct sigcontext old_ctx, *curscp;
	  unsigned int old_esp;
	  unsigned short *ssp;
	  int esp_delta;
	  leave_lpms(scp);
	  D_printf("DPMI: Return from int23 callback, in_dpmi_pm_stack=%i\n",
	    DPMI_CLIENT.in_dpmi_pm_stack);

	  pm_to_rm_regs(scp, ~0);
	  restore_pm_regs(&old_ctx);
	  dpmi_set_pm(0);
	  curscp = scp;
	  scp = &old_ctx;
	  old_esp = DPMI_CLIENT.in_dpmi_pm_stack ? D_16_32(_esp) : D_16_32(DPMI_pm_stack_size);
	  scp = curscp;
	  esp_delta = old_esp - D_16_32(_esp);
	  ssp = (us *) SEL_ADR(_ss, _esp);
	  copy_context(scp, &old_ctx, -1);
	  if (esp_delta) {
	    unsigned int rm_ssp, sp;
	    D_printf("DPMI: ret from int23 with esp_delta=%i\n", esp_delta);
	    rm_ssp = SEGOFF2LINEAR(REG(ss), 0);
	    sp = LWORD(esp);
	    esp_delta >>= DPMI_CLIENT.is_32;
	    if (esp_delta == 2) {
	      pushw(rm_ssp, sp, *ssp);
	    } else {
	      error("DPMI: ret from int23 with esp_delta=%i\n", esp_delta);
	    }
	    LWORD(esp) -= esp_delta;
	    if (DPMI_CLIENT.in_dpmi_pm_stack) {
	      D_printf("DPMI: int23 invoked while on PM stack!\n");
	      REG(eflags) &= ~CF;
	    }
	    if (REG(eflags) & CF) {
	      D_printf("DPMI: int23 termination request\n");
	      quit_dpmi(scp, 0, 0, 0, 0);
	    }
	  }

        } else if (_eip==1+DPMI_SEL_OFF(DPMI_return_from_int_24)) {
	  leave_lpms(scp);
	  D_printf("DPMI: Return from int24 callback, in_dpmi_pm_stack=%i\n",
	    DPMI_CLIENT.in_dpmi_pm_stack);

	  pm_to_rm_regs(scp, ~(1 << ebp_INDEX));
	  restore_pm_regs(scp);
	  dpmi_set_pm(0);

        } else if (_eip==1+DPMI_SEL_OFF(DPMI_return_from_RSPcall)) {
	  leave_lpms(scp);
	  if (DPMI_CLIENT.is_32) {
	    unsigned int *ssp = sp;
	    dpmi_set_pm(*ssp++);
	  } else {
	    unsigned short *ssp = sp;
	    dpmi_set_pm(*ssp++);
	  }
	  D_printf("DPMI: Return from RSPcall, in_dpmi_pm_stack=%i, dpmi_pm=%i\n",
	    DPMI_CLIENT.in_dpmi_pm_stack, in_dpmi_pm());
	  restore_pm_regs(scp);
	  if (!in_dpmi_pm()) {
	    /* app terminated */
	    dpmi_cleanup();
	  }

	} else if ((_eip>=1+DPMI_SEL_OFF(DPMI_exception)) && (_eip<=32+DPMI_SEL_OFF(DPMI_exception))) {
	  int excp = _eip-1-DPMI_SEL_OFF(DPMI_exception);
	  D_printf("DPMI: default exception handler 0x%02x called\n",excp);
	  if (DPMI_CLIENT.is_32) {
	    unsigned int *ssp = sp;
	    _eip = *ssp++;
	    _cs = *ssp++;
	    _esp += 8;
	  } else {
	    unsigned short *ssp = sp;
	    _LWORD(eip) = *ssp++;
	    _cs = *ssp++;
	    _LWORD(esp) += 4;
	  }
#if EXC_TO_PM_INT
	  /*
	   * Since the prot.mode inthandler may alter the return
	   * address to validate the exception condition, we have
	   * to remove the exception stack frame completely, move
	   * out from LPMS, and execute the inthandler within the
	   * client's context.
	   */
	  return_from_exception(scp);
#endif
	  do_default_cpu_exception(scp, excp);

	} else if ((_eip>=1+DPMI_SEL_OFF(DPMI_interrupt)) && (_eip<=256+DPMI_SEL_OFF(DPMI_interrupt))) {
	  int intr = _eip-1-DPMI_SEL_OFF(DPMI_interrupt);
	  D_printf("DPMI: default protected mode interrupthandler 0x%02x called\n",intr);
	  if (DPMI_CLIENT.is_32) {
	    unsigned int *ssp = sp;
	    _eip = *ssp++;
	    _cs = *ssp++;
	    _eflags = eflags_VIF(*ssp++);
	    _esp += 12;
	  } else {
	    unsigned short *ssp = sp;
	    _LWORD(eip) = *ssp++;
	    _cs = *ssp++;
	    _eflags = eflags_VIF(*ssp++);
	    _LWORD(esp) += 6;
	  }
	  do_dpmi_int(scp, intr);

	} else if ((_eip>=1+DPMI_SEL_OFF(DPMI_VXD_start)) &&
		(_eip<1+DPMI_SEL_OFF(DPMI_VXD_end))) {
	  D_printf("DPMI: VxD call, ax=%#x\n", _LWORD(eax));
	  vxd_call(scp);

	} else if ((_eip>=1+DPMI_SEL_OFF(MSDOS_spm_start)) &&
		(_eip<1+DPMI_SEL_OFF(MSDOS_spm_end))) {
	  struct RealModeCallStructure rmreg;
	  int ret;

	  D_printf("DPMI: Starting MSDOS pm callback\n");
	  save_rm_regs();
	  pm_to_rm_regs(scp, ~0);
	  DPMI_save_rm_regs(&rmreg);
	  rmreg.cs = DPMI_SEG;
	  rmreg.ip = DPMI_OFF + HLT_OFF(MSDOS_return_from_rm);
	  ret = msdos_pre_pm(scp, &rmreg);
	  if (!ret) {
	    restore_rm_regs();
	    break;
	  }
	  DPMI_restore_rm_regs(&rmreg, ~0);
	  dpmi_set_pm(0);

	} else if ((_eip>=1+DPMI_SEL_OFF(MSDOS_pmc_start)) &&
		(_eip<1+DPMI_SEL_OFF(MSDOS_pmc_end))) {
	  D_printf("DPMI: Starting MSDOS pm call\n");
	  msdos_pm_call(scp, DPMI_CLIENT.is_32);

	} else
	  return ret;
      } else			/* in client\'s code, set back eip */
	_eip -= 1;
      break;
    case 0xfa:			/* cli */
      if (debug_level('M')>=9)
        D_printf("DPMI: cli\n");
      _eip += 1;
      /*
       * are we trapped in a deadly loop?
       */
      if ((csp[0] == 0xeb) && (csp[1] == 0xfe)) {
	dbug_printf("OUCH! deadly loop, cannot continue");
	leavedos(97);
      }
      if (find_cli_in_blacklist(lina)) {
        D_printf("DPMI: Ignoring blacklisted cli\n");
	break;
      }
      current_cli = lina;
      clear_IF_timed();
      dpmi_is_cli = 1;
      break;
    case 0xfb:			/* sti */
      if (debug_level('M')>=9)
        D_printf("DPMI: sti\n");
      _eip += 1;
      set_IF();
      break;
    case 0x6c:                    /* [rep] insb */
      if (debug_level('M')>=9)
        D_printf("DPMI: insb\n");
      /* NOTE: insb uses ES, and ES can't be overwritten by prefix */
      if (Segments[_cs >> 3].is_32)
	_edi += port_rep_inb(_LWORD(edx), (Bit8u *)SEL_ADR(_es,_edi),
	        _LWORD(eflags)&DF, (is_rep?_LWECX:1));
      else
	_LWORD(edi) += port_rep_inb(_LWORD(edx), (Bit8u *)SEL_ADR(_es,_LWORD(edi)),
        	_LWORD(eflags)&DF, (is_rep?_LWECX:1));
      if (is_rep) set_LWECX(0);
      LWORD32(eip,++);
      break;

    case 0x6d:			/* [rep] insw/d */
      if (debug_level('M')>=9)
        D_printf("DPMI: insw\n");
      /* NOTE: insw/d uses ES, and ES can't be overwritten by prefix */
      if (prefix66) {
	if (Segments[_cs >> 3].is_32)
	  _edi += port_rep_inw(_LWORD(edx), (Bit16u *)SEL_ADR(_es,_edi),
		_LWORD(eflags)&DF, (is_rep?_LWECX:1));
	else
	  _LWORD(edi) += port_rep_ind(_LWORD(edx), (Bit32u *)SEL_ADR(_es,_LWORD(edi)),
		_LWORD(eflags)&DF, (is_rep?_LWECX:1));
      }
      else {
	if (Segments[_cs >> 3].is_32)
	  _edi += port_rep_ind(_LWORD(edx), (Bit32u *)SEL_ADR(_es,_edi),
		_LWORD(eflags)&DF, (is_rep?_LWECX:1));
	else
	  _LWORD(edi) += port_rep_inw(_LWORD(edx), (Bit16u *)SEL_ADR(_es,_LWORD(edi)),
		_LWORD(eflags)&DF, (is_rep?_LWECX:1));
      }
      if (is_rep) set_LWECX(0);
      LWORD32(eip,++);
      break;

    case 0x6e:			/* [rep] outsb */
      if (debug_level('M')>=9)
        D_printf("DPMI: outsb\n");
      if (pref_seg < 0) pref_seg = _ds;
      if (Segments[_cs >> 3].is_32)
	_esi += port_rep_outb(_LWORD(edx), (Bit8u *)SEL_ADR(pref_seg,_esi),
	        _LWORD(eflags)&DF, (is_rep?_LWECX:1));
      else
	_LWORD(esi) += port_rep_outb(_LWORD(edx), (Bit8u *)SEL_ADR(pref_seg,_LWORD(esi)),
	        _LWORD(eflags)&DF, (is_rep?_LWECX:1));
      if (is_rep) set_LWECX(0);
      LWORD32(eip,++);
      break;

    case 0x6f:			/* [rep] outsw/d */
      if (debug_level('M')>=9)
        D_printf("DPMI: outsw\n");
      if (pref_seg < 0) pref_seg = _ds;
      if (prefix66) {
        if (Segments[_cs >> 3].is_32)
	  _esi += port_rep_outw(_LWORD(edx), (Bit16u *)SEL_ADR(pref_seg,_esi),
		_LWORD(eflags)&DF, (is_rep?_LWECX:1));
        else
	  _LWORD(esi) += port_rep_outd(_LWORD(edx), (Bit32u *)SEL_ADR(pref_seg,_LWORD(esi)),
		_LWORD(eflags)&DF, (is_rep?_LWECX:1));
      }
      else {
        if (Segments[_cs >> 3].is_32)
	  _esi += port_rep_outd(_LWORD(edx), (Bit32u *)SEL_ADR(pref_seg,_esi),
		_LWORD(eflags)&DF, (is_rep?_LWECX:1));
        else
	  _LWORD(esi) += port_rep_outw(_LWORD(edx), (Bit16u *)SEL_ADR(pref_seg,_LWORD(esi)),
		_LWORD(eflags)&DF, (is_rep?_LWECX:1));
      }
      if (is_rep) set_LWECX(0);
      LWORD32(eip,++);
      break;

    case 0xe5:			/* inw xx, ind xx */
      if (debug_level('M')>=9)
        D_printf("DPMI: in%s xx\n", prefix66 ^ Segments[_cs >> 3].is_32 ? "d" : "w");
      if (prefix66 ^ Segments[_cs >> 3].is_32) _eax = ind((int) csp[0]);
      else _LWORD(eax) = inw((int) csp[0]);
      LWORD32(eip, += 2);
      break;
    case 0xe4:			/* inb xx */
      if (debug_level('M')>=9)
        D_printf("DPMI: inb xx\n");
      _LWORD(eax) &= ~0xff;
      _LWORD(eax) |= inb((int) csp[0]);
      LWORD32(eip, += 2);
      break;
    case 0xed:			/* inw dx */
      if (debug_level('M')>=9)
        D_printf("DPMI: in%s dx\n", prefix66 ^ Segments[_cs >> 3].is_32 ? "d" : "w");
      if (prefix66 ^ Segments[_cs >> 3].is_32) _eax = ind(_LWORD(edx));
      else _LWORD(eax) = inw(_LWORD(edx));
      LWORD32(eip,++);
      break;
    case 0xec:			/* inb dx */
      if (debug_level('M')>=9)
        D_printf("DPMI: inb dx\n");
      _LWORD(eax) &= ~0xff;
      _LWORD(eax) |= inb(_LWORD(edx));
      LWORD32(eip, += 1);
      break;
    case 0xe7:			/* outw xx */
      if (debug_level('M')>=9)
        D_printf("DPMI: outw xx\n");
      if (prefix66 ^ Segments[_cs >> 3].is_32) outd((int)csp[0], _eax);
      else outw((int)csp[0], _LWORD(eax));
      LWORD32(eip, += 2);
      break;
    case 0xe6:			/* outb xx */
      if (debug_level('M')>=9)
        D_printf("DPMI: outb xx\n");
      outb((int) csp[0], _LO(ax));
      LWORD32(eip, += 2);
      break;
    case 0xef:			/* outw dx */
      if (debug_level('M')>=9)
        D_printf("DPMI: outw dx\n");
      if (prefix66 ^ Segments[_cs >> 3].is_32) outd(_LWORD(edx), _eax);
      else outw(_LWORD(edx), _LWORD(eax));
      LWORD32(eip, += 1);
      break;
    case 0xee:			/* outb dx */
      if (debug_level('M')>=9)
        D_printf("DPMI: outb dx\n");
      outb(_LWORD(edx), _LO(ax));
      LWORD32(eip, += 1);
      break;

    case 0x0f:
      if (debug_level('M')>=9)
        D_printf("DPMI: 0f opcode\n");
      if (cpu_trap_0f(csp-1, scp)) break;
      /* fall thru */

    default:
      _eip = org_eip;
      if (msdos_fault(scp))
	  break;
#ifdef __linux__
      do_cpu_exception(scp);
#endif

    } /* switch */
  } /* _trapno==13 */
  else {
    if (_trapno == 0x0c) {
      if (Segments[_cs >> 3].is_32 && !Segments[_ss >> 3].is_32 &&
	  _esp > 0xffff) {
	unsigned char *p = csp;
	unsigned int *regs[8] = { &_eax, &_ecx, &_edx, &_ebx,
				  &_esp, &_ebp, &_esi, &_edi };
	unsigned int *reg;
        D_printf("DPMI: Stack Fault, ESP corrupted due to a CPU bug, "
		 "trying to recover.\n");
	/* There are a few ways to recover:
	 * If the instruction was a normal push or a pop we wouldn't be here!
	 * Assume a modr/m instruction
	 * First decode what is the likely register that caused mayhem,
	   this is not 100% correct but works for known cases.
	   - Native 64-bit on __x86_64__:
	     simply zero out high parts of the offending register and ESP
	     and try again: the iret trampoline avoids recorruption.
	   - 32-bit DOSEMU:
	     If ESP did not cause the stack fault, then zero the high part
	     of the other register and try again,
	     else try to return to DOSEMU and retry via direct_dpmi_switch
	     if the trap flag is not set, so it won't recorrupt ESP,
	     else we're lost :(
	     but then this won't happen on i386 kernels >= 2.6.12 :)
	*/
	if (*p == 0x66) p++; /* operand size override */
	if (*p == 0x36) p++; /* ss: override */
	if (*p == 0x66) p++; /* operand size override */
	if (*p == 0x0f) p++; /* instruction shift */
	p++; /* skip instruction, modr/m byte follows */
	if ((*p & 7) == 4) p++; /* sib byte */
	D_printf("DPMI: stack fault was caused by register %d\n", *p & 7);
	reg = regs[*p & 7];
	_esp &= 0xffff;
#ifdef __x86_64__
	if (*reg > 0xffff) {
	  *reg &= 0xffff;
	  return ret;
	}
#else
	if (reg != &_esp) {
	  if (*reg > 0xffff) {
	    *reg &= 0xffff;
	    return ret;
	  }
	}
#endif
        error("Stack Fault, ESP corrupted due to a CPU bug.\n"
	      "For more details on that problem and possible work-arounds,\n"
	      "please read EMUfailure.txt, section 1.6.2.\n");
#if 0
	_HWORD(ebp) = 0;
	_HWORD(esp) = 0;
	if (instr_emu(scp, 1, 1)) {
	  error("Instruction emulated\n");
	  return ret;
	}
	error("Instruction emulation failed!\n"
	      "%s\n"
	      "Now we will force a B bit for a stack segment in hope this will help.\n"
	      "This is not reliable and your program may now crash.\n"
	      "In that case try to convince Intel to fix that bug.\n"
	      "Now patching the B bit, get your fingers crossed...\n",
	      DPMI_show_state(scp));
	SetSelector(_ss, Segments[_ss >> 3].base_addr, Segments[_ss >> 3].limit,
	  1, Segments[_ss >> 3].type, Segments[_ss >> 3].readonly,
	  Segments[_ss >> 3].is_big,
	  Segments[_ss >> 3].not_present, Segments[_ss >> 3].useable
	  );
	return ret;
#endif
      }
    } else if (_trapno == 0x0e) {
      if (msdos_ldt_pagefault(scp))
        return ret;
    }
    do_cpu_exception(scp);
  }

  if (dpmi_is_cli && isset_IF())
    dpmi_is_cli = 0;
  return ret;
}

int dpmi_fault(struct sigcontext *scp)
{
  if (_trapno == 0x10) {
    g_printf("coprocessor exception, calling IRQ13\n");
    pic_request(PIC_IRQ13);
    dpmi_return(scp, -1);
    return -1;
  }

  /* If this is an exception 0x11, we have to ignore it. The reason is that
   * under real DOS the AM bit of CR0 is not set.
   * Also clear the AC flag to prevent it from re-occuring.
   */
  if (_trapno == 0x11) {
    g_printf("Exception 0x11 occured, clearing AC\n");
    _eflags &= ~AC;
    return 0;
  }

  dpmi_return(scp, 0);		// process the rest in dosemu context
  if (!in_dpmi_pm())
    return -1;

  if (debug_level('M') >= 8)
    D_printf("DPMI: Return to client at %04x:%08x, Stack 0x%x:0x%08x, flags=%#lx\n",
      _cs, _eip, _ss, _esp, eflags_VIF(_eflags));
  return 0;
}

void dpmi_realmode_hlt(unsigned int lina)
{
  struct sigcontext *scp;
  if (!in_dpmi) {
    D_printf("ERROR: DPMI call while not in dpmi!\n");
    LWORD(eip)++;
    return;
  }
  scp = &DPMI_CLIENT.stack_frame;
#ifdef TRACE_DPMI
  if ((debug_level('t')==0)||(lina!=DPMI_ADD + HLT_OFF(DPMI_return_from_dos)))
#endif
  D_printf("DPMI: realmode hlt: %#x\n", lina);
  if (lina == DPMI_ADD + HLT_OFF(DPMI_return_from_dos)) {

#ifdef TRACE_DPMI
    if ((debug_level('t')==0)||(lina!=DPMI_ADD + HLT_OFF(DPMI_return_from_dos)))
#endif
    D_printf("DPMI: Return from DOS Interrupt without register translation\n");
    restore_rm_regs();
    dpmi_set_pm(1);

  } else if ((lina>=DPMI_ADD + HLT_OFF(DPMI_return_from_dosint)) &&
	     (lina < DPMI_ADD + HLT_OFF(DPMI_return_from_dosint)+256) ) {
    int intr = lina - (DPMI_ADD + HLT_OFF(DPMI_return_from_dosint));
    struct RealModeCallStructure rmreg;
    int rmask;

    D_printf("DPMI: Return from DOS Interrupt 0x%02x\n",intr);
    switch (intr) {
    /* any special handling of the below 3? */
    case 0x1c:
      break;
    case 0x23:
      break;
    case 0x24:
      break;
    default:
      DPMI_save_rm_regs(&rmreg);
      rmask = msdos_post_extender(&DPMI_CLIENT.stack_frame, intr, &rmreg);
      /* post_extender does not modify rmregs so not restoring */
      rm_to_pm_regs(&DPMI_CLIENT.stack_frame, rmask);
      break;
    }
    restore_rm_regs();
    dpmi_set_pm(1);

  } else if (lina == DPMI_ADD + HLT_OFF(DPMI_return_from_rmint)) {
    D_printf("DPMI: Return from RM Interrupt\n");
    rm_to_pm_regs(&DPMI_CLIENT.stack_frame, ~0);
    restore_rm_regs();
    dpmi_set_pm(1);

  } else if (lina == DPMI_ADD + HLT_OFF(DPMI_return_from_realmode)) {

    D_printf("DPMI: Return from Real Mode Procedure\n");
#ifdef SHOWREGS
    show_regs(__FILE__, __LINE__);
#endif
    DPMI_save_rm_regs(SEL_ADR_X(_es, _edi));
    restore_rm_regs();
    dpmi_set_pm(1);

  } else if (lina == DPMI_ADD + HLT_OFF(DPMI_return_from_dos_memory)) {
    unsigned long length, base;
    unsigned short begin_selector, num_descs;
    int i;

    D_printf("DPMI: Return from DOS memory service, CARRY=%d, AX=0x%04X, BX=0x%04x, DX=0x%04x\n",
	     LWORD(eflags) & CF, LWORD(eax), LWORD(ebx), LWORD(edx));

    dpmi_set_pm(1);

    begin_selector = LO_WORD(_edx);

    _eflags &= ~CF;
    if(LWORD(eflags) & CF) {	/* error */
	switch (LO_WORD(_eax)) {
	  case 0x100:
	    ResizeDescriptorBlock(&DPMI_CLIENT.stack_frame,
		begin_selector, 0);
	    break;

	  case 0x102:
	    if (!ResizeDescriptorBlock(&DPMI_CLIENT.stack_frame,
		begin_selector, LO_WORD(_ebx) << 4))
		error("Unable to resize descriptor block\n");
	}
	if (LO_WORD(_eax) != 0x101)
	    LO_WORD(_ebx) = LWORD(ebx); /* max para avail */
	LO_WORD(_eax) = LWORD(eax); /* get error code */
	_eflags |= CF;
	goto done;
    }

    base = 0;
    length = 0;
    switch (LO_WORD(_eax)) {
      case 0x0100:	/* allocate block */
	LO_WORD(_eax) = LWORD(eax);
	base = LWORD(eax) << 4;
	length = GetSegmentLimit(begin_selector) + 1;
	LO_WORD(_ebx) = length >> 4;
	num_descs = (length ? (DPMI_CLIENT.is_32 ? 1 : (length/0x10000 +
					((length%0x10000) ? 1 : 0))) : 0);
	for (i = 0; i < num_descs; i++) {
	    if (SetSegmentBaseAddress(begin_selector + (i<<3), base+i*0x10000))
		error("Set segment base failed\n");
	}
	break;

      case 0x0101:	/* free block */
	break;

      case 0x0102:	/* resize block */
        if (ValidAndUsedSelector(begin_selector)) {
	  length = GetSegmentLimit(begin_selector) + 1;
	}
	LO_WORD(_ebx) = length >> 4;
	break;
    }

done:
    restore_rm_regs();

  } else if (lina == DPMI_ADD + HLT_OFF(DPMI_raw_mode_switch_rm)) {
    if (!Segments[LWORD(esi) >> 3].used) {
      error("DPMI: PM switch to unused segment\n");
      leavedos(61);
    }
    D_printf("DPMI: switching from real to protected mode\n");
#ifdef SHOWREGS
    show_regs(__FILE__, __LINE__);
#endif
    dpmi_set_pm(1);
    if (DPMI_CLIENT.is_32) {
      _eip = REG(edi);
      _esp = REG(ebx);
    } else {
      _eip = LWORD(edi);
      _esp = LWORD(ebx);
    }
    _cs	 = LWORD(esi);
    _ss	 = LWORD(edx);
    _ds	 = LWORD(eax);
    _es	 = LWORD(ecx);
    _fs	 = 0;
    _gs	 = 0;
    _ebp = REG(ebp);
    _eflags = 0x0202 | (0x0cd5 & REG(eflags)) |
      dpmi_mhp_TF;
    /* zero out also the "undefined" registers? */
    _eax = 0;
    _ebx = 0;
    _ecx = 0;
    _edx = 0;
    _esi = 0;
    _edi = 0;

  } else if (lina == DPMI_ADD + HLT_OFF(DPMI_save_restore_rm)) {
    unsigned int buf = SEGOFF2LINEAR(REG(es), LWORD(edi));
    unsigned short *buffer = LINEAR2UNIX(buf);
    if (LO(ax)==0) {
      D_printf("DPMI: save protected mode registers\n");
      *(unsigned long *)buffer = _eflags, buffer += 2;
      *(unsigned long *)buffer = _eax, buffer += 2;
      *(unsigned long *)buffer = _ebx, buffer += 2;
      *(unsigned long *)buffer = _ecx, buffer += 2;
      *(unsigned long *)buffer = _edx, buffer += 2;
      *(unsigned long *)buffer = _esi, buffer += 2;
      *(unsigned long *)buffer = _edi, buffer += 2;
      *(unsigned long *)buffer = _esp, buffer += 2;
      *(unsigned long *)buffer = _ebp, buffer += 2;
      *(unsigned long *)buffer = _eip, buffer += 2;
      /* 10 regs, 40 bytes */
      *buffer++ = _cs;
      *buffer++ = _ds;
      *buffer++ = _ss;
      *buffer++ = _es;
      *buffer++ = _fs;
      *buffer++ = _gs;
      /* 6 more regs, +12 bytes, 52 bytes total.
       * note that the buffer should not exceed 60 bytes
       * so the segment regs are saved as 2-bytes. */
    } else {
      D_printf("DPMI: restore protected mode registers\n");
      _eflags = *(unsigned long *)buffer, buffer += 2;
      _eax = *(unsigned long *)buffer, buffer += 2;
      _ebx = *(unsigned long *)buffer, buffer += 2;
      _ecx = *(unsigned long *)buffer, buffer += 2;
      _edx = *(unsigned long *)buffer, buffer += 2;
      _esi = *(unsigned long *)buffer, buffer += 2;
      _edi = *(unsigned long *)buffer, buffer += 2;
      _esp = *(unsigned long *)buffer, buffer += 2;
      _ebp = *(unsigned long *)buffer, buffer += 2;
      _eip = *(unsigned long *)buffer, buffer += 2;
      /* 10 regs, 40 bytes */
      _cs =  *buffer++;
      _ds =  *buffer++;
      _ss =  *buffer++;
      _es =  *buffer++;
      _fs =  *buffer++;
      _gs =  *buffer++;
      /* 6 more regs, +12 bytes, 52 bytes total.
       * note that the buffer should not exceed 60 bytes
       * so the segment regs are saved as 2-bytes. */
    }
    REG(eip) += 1;            /* skip halt to point to FAR RET */

  } else if (lina == DPMI_ADD + HLT_OFF(DPMI_int1c)) {
    REG(eip) += 1;
    run_pm_dos_int(0x1c);
  } else if (lina == DPMI_ADD + HLT_OFF(DPMI_int23)) {
    REG(eip) += 1;
    run_pm_dos_int(0x23);
  } else if (lina == DPMI_ADD + HLT_OFF(DPMI_int24)) {
    REG(eip) += 1;
    run_pm_dos_int(0x24);

  } else if ((lina >= DPMI_ADD + HLT_OFF(MSDOS_rpm_start)) &&
	     (lina < DPMI_ADD + HLT_OFF(MSDOS_rpm_end))) {
    D_printf("DPMI: Return from MSDOS pm callback\n");
//    msdos_post_pm(&DPMI_CLIENT.stack_frame, &rmreg);
    rm_to_pm_regs(scp, ~0);
    restore_rm_regs();
    dpmi_set_pm(1);

  } else {
    D_printf("DPMI: unhandled HLT: lina=%#x\n", lina);
  }
}

#ifdef USE_MHPDBG   /* dosdebug support */

int dpmi_mhp_regs(void)
{
  struct sigcontext *scp;
  if (!in_dpmi || !in_dpmi_pm()) return 0;
  scp=&DPMI_CLIENT.stack_frame;
  mhp_printf("\nEAX: %08lx EBX: %08lx ECX: %08lx EDX: %08lx eflags: %08lx",
     _eax, _ebx, _ecx, _edx, _eflags);
  mhp_printf("\nESI: %08lx EDI: %08lx EBP: %08lx", _esi, _edi, _ebp);
  mhp_printf(" DS: %04x ES: %04x FS: %04x GS: %04x\n", _ds, _es, _fs, _gs);
  mhp_printf(" CS:EIP= %04x:%08x SS:ESP= %04x:%08x\n", _cs, _eip, _ss, _esp);
  return 1;
}

void dpmi_mhp_getcseip(unsigned int *seg, unsigned int *off)
{
  struct sigcontext *scp = &DPMI_CLIENT.stack_frame;

  *seg = _cs;
  *off = _eip;
}

void dpmi_mhp_modify_eip(int delta)
{
  struct sigcontext *scp = &DPMI_CLIENT.stack_frame;
  _eip +=delta;
}

void dpmi_mhp_getssesp(unsigned int *seg, unsigned int *off)
{
  struct sigcontext *scp = &DPMI_CLIENT.stack_frame;

  *seg = _ss;
  *off = _esp;
}

int dpmi_mhp_get_selector_size(int sel)
{
  return (Segments[sel >> 3].is_32);
}

int dpmi_mhp_getcsdefault(void)
{
  return dpmi_mhp_get_selector_size(DPMI_CLIENT.stack_frame.cs);
}

void dpmi_mhp_GetDescriptor(unsigned short selector, unsigned int *lp)
{
  memcpy(lp, &ldt_buffer[selector & 0xfff8], 8);
}

int dpmi_mhp_getselbase(unsigned short selector)
{
  unsigned int d[2];
  dpmi_mhp_GetDescriptor(selector, d);
  return (d[0] >> 16) | ((d[1] & 0xff) <<16) | (d[1] & 0xff000000);
}

enum {
   _SSr, _CSr, _DSr, _ESr, _FSr, _GSr,
   _AXr, _BXr, _CXr, _DXr, _SIr, _DIr, _BPr, _SPr, _IPr, _FLr,
  _EAXr,_EBXr,_ECXr,_EDXr,_ESIr,_EDIr,_EBPr,_ESPr,_EIPr
};

unsigned long dpmi_mhp_getreg(int regnum)
{
  struct sigcontext *scp;
  if (!in_dpmi || !in_dpmi_pm()) return 0;
  scp=&DPMI_CLIENT.stack_frame;
  switch (regnum) {
    case _SSr: return _ss;
    case _CSr: return _cs;
    case _DSr: return _ds;
    case _ESr: return _es;
    case _FSr: return _fs;
    case _GSr: return _gs;
    case _AXr: return _eax;
    case _BXr: return _ebx;
    case _CXr: return _ecx;
    case _DXr: return _edx;
    case _SIr: return _esi;
    case _DIr: return _edi;
    case _BPr: return _ebp;
    case _SPr: return _esp;
    case _IPr: return _eip;
    case _FLr: return _eflags;
    case _EAXr: return _eax;
    case _EBXr: return _ebx;
    case _ECXr: return _ecx;
    case _EDXr: return _edx;
    case _ESIr: return _esi;
    case _EDIr: return _edi;
    case _EBPr: return _ebp;
    case _ESPr: return _esp;
    case _EIPr: return _eip;
  }
  return -1;
}

void dpmi_mhp_setreg(int regnum, unsigned long val)
{
  struct sigcontext *scp;
  if (!in_dpmi || !in_dpmi_pm()) return;
  scp=&DPMI_CLIENT.stack_frame;
  switch (regnum) {
    case _SSr: _ss = val; break;
    case _CSr: _cs = val; break;
    case _DSr: _ds = val; break;
    case _ESr: _es = val; break;
    case _FSr: _fs = val; break;
    case _GSr: _gs = val; break;
    case _AXr: _eax = val; break;
    case _BXr: _ebx = val; break;
    case _CXr: _ecx = val; break;
    case _DXr: _edx = val; break;
    case _SIr: _esi = val; break;
    case _DIr: _edi = val; break;
    case _BPr: _ebp = val; break;
    case _SPr: _esp = val; break;
    case _IPr: _eip = val; break;
    case _FLr: _eflags = (_eflags & ~0x0cd5) | (val & 0x0cd5); break;
    case _EAXr: _eax = val; break;
    case _EBXr: _ebx = val; break;
    case _ECXr: _ecx = val; break;
    case _EDXr: _edx = val; break;
    case _ESIr: _esi = val; break;
    case _EDIr: _edi = val; break;
    case _EBPr: _ebp = val; break;
    case _ESPr: _esp = val; break;
    case _EIPr: _eip = val; break;
  }
}

static int dpmi_mhp_intxx_pending(struct sigcontext *scp, int intno)
{
  if (dpmi_mhp_intxxtab[intno] & 1) {
    if (dpmi_mhp_intxxtab[intno] & 0x80) {
      if (mhp_getaxlist_value( (_eax & 0xFFFF) | (intno<<16), -1) <0) return -1;
    }
    return 1;
  }
  return 0;
}

static int dpmi_mhp_intxx_check(struct sigcontext *scp, int intno)
{
  switch (dpmi_mhp_intxx_pending(scp,intno)) {
    case -1: return 0;
    case 1:
      dpmi_mhp_intxxtab[intno] &=~1;
      return 0x100+intno;
    default:
      if (!(dpmi_mhp_intxxtab[intno] & 2)) dpmi_mhp_intxxtab[intno] |=3;
      return 0;
  }
}

int dpmi_mhp_setTF(int on)
{
  struct sigcontext *scp;
  if (!in_dpmi) return 0;
  scp=&DPMI_CLIENT.stack_frame;
  if (on) _eflags |=TF;
  else _eflags &=~TF;
  dpmi_mhp_TF = _eflags & TF;
  return 1;
}


#endif /* dosdebug support */

void add_cli_to_blacklist(void)
{
  if (!dpmi_is_cli || !in_dpmi_pm())
    return;
  if (cli_blacklisted < CLI_BLACKLIST_LEN) {
    if (debug_level('M') > 5)
      D_printf("DPMI: adding cli to blacklist: lina=%p\n", current_cli);
    cli_blacklist[cli_blacklisted++] = current_cli;
  }
  else
    D_printf("DPMI: Warning: cli blacklist is full!\n");
  dpmi_is_cli = 0;
}

static int find_cli_in_blacklist(unsigned char * cur_cli)
{
  int i;
  if (debug_level('M') > 8)
    D_printf("DPMI: searching blacklist (%d elements) for cli (lina=%p)\n",
      cli_blacklisted, cur_cli);
  for (i=0; i<cli_blacklisted; i++) {
    if (cli_blacklist[i] == cur_cli)
      return 1;
  }
  return 0;
}

void dpmi_return_request(void)
{
  return_requested = 1;
}

int dpmi_check_return(struct sigcontext *scp)
{
  if (return_requested) {
    dpmi_return(scp, -1);
    return -1;
  }
  return 0;
}

int in_dpmi_pm(void)
{
  return dpmi_pm;
}

int dpmi_active(void)
{
  return in_dpmi;
}

void dpmi_done(void)
{
  D_printf("DPMI: finalizing\n");
  if (in_dpmi_thr)
    co_delete(dpmi_tid);
  if (in_dpmic_thr)
    coopth_cancel(dpmi_ctid);
}<|MERGE_RESOLUTION|>--- conflicted
+++ resolved
@@ -393,6 +393,7 @@
 	return (_esp)&0xffff;
 }
 
+#ifdef __x86_64__
 static void iret_frame_setup(struct sigcontext *scp)
 {
   /* set up a frame to get back to DPMI via iret. The kernel does not save
@@ -423,8 +424,6 @@
   _rip = (unsigned long)DPMI_iret;
   _cs = getsegment(cs);
 }
-<<<<<<< HEAD
-=======
 
 void dpmi_iret_unwind(struct sigcontext *scp)
 {
@@ -437,7 +436,6 @@
   _ss = iret_frame[4];
 }
 #endif
->>>>>>> fc91d569
 
 static void indirect_dpmi_transfer(void)
 {
