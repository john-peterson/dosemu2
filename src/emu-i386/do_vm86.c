--- conflicted
+++ resolved
@@ -317,11 +317,7 @@
 
 static int do_vm86(struct vm86_struct *x)
 {
-<<<<<<< HEAD
-    if (config.cpuemu < 0)
-=======
     if (config.cpu_vm == CPUVM_KVM)
->>>>>>> 7fa3fec9
 	return kvm_vm86();
 #ifdef __i386__
 #ifdef X86_EMULATOR
